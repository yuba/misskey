{
	"name": "frontend",
	"private": true,
	"scripts": {
		"watch": "vite",
		"build": "vite build",
		"storybook-dev": "nodemon --verbose --watch src --ext \"mdx,ts,vue\" --ignore \"*.stories.ts\" --exec \"pnpm build-storybook-pre && pnpm exec storybook dev -p 6006 --ci\"",
		"build-storybook-pre": "(tsc -p .storybook || echo done.) && node .storybook/generate.js && node .storybook/preload-locale.js && node .storybook/preload-theme.js",
		"build-storybook": "pnpm build-storybook-pre && storybook build",
		"chromatic": "chromatic",
		"test": "vitest --run",
		"test-and-coverage": "vitest --run --coverage",
		"typecheck": "vue-tsc --noEmit",
		"eslint": "eslint --quiet \"src/**/*.{ts,vue}\"",
		"lint": "pnpm typecheck && pnpm eslint"
	},
	"dependencies": {
		"@discordapp/twemoji": "14.1.2",
		"@github/webauthn-json": "2.1.1",
		"@rollup/plugin-alias": "5.0.0",
		"@rollup/plugin-json": "6.0.0",
		"@rollup/plugin-replace": "5.0.2",
		"@rollup/pluginutils": "5.0.4",
		"@syuilo/aiscript": "0.15.0",
		"@tabler/icons-webfont": "2.32.0",
		"@vitejs/plugin-vue": "4.3.4",
		"@vue-macros/reactivity-transform": "0.3.23",
		"@vue/compiler-sfc": "3.3.4",
		"astring": "1.8.6",
		"autosize": "6.0.1",
		"broadcast-channel": "5.3.0",
		"browser-image-resizer": "github:misskey-dev/browser-image-resizer#v2.2.1-misskey.3",
		"buraha": "0.0.1",
		"canvas-confetti": "1.6.0",
		"chart.js": "4.4.0",
		"chartjs-adapter-date-fns": "3.0.0",
		"chartjs-chart-matrix": "2.0.1",
		"chartjs-plugin-gradient": "0.6.1",
		"chartjs-plugin-zoom": "2.0.1",
		"chromatic": "7.1.0",
		"compare-versions": "6.1.0",
		"cropperjs": "2.0.0-beta.4",
		"date-fns": "2.30.0",
		"escape-regexp": "0.0.1",
		"estree-walker": "^3.0.3",
		"eventemitter3": "5.0.1",
		"gsap": "3.12.2",
		"idb-keyval": "6.2.1",
		"insert-text-at-cursor": "0.3.0",
		"is-file-animated": "1.0.2",
		"json5": "2.2.3",
		"matter-js": "0.19.0",
		"mfm-js": "0.23.3",
		"misskey-js": "workspace:*",
		"photoswipe": "5.4.0",
		"prismjs": "1.29.0",
		"punycode": "2.3.0",
		"querystring": "0.2.1",
		"rollup": "3.29.1",
		"sanitize-html": "2.11.0",
		"sass": "1.67.0",
		"strict-event-emitter-types": "2.0.0",
		"textarea-caret": "3.1.0",
		"three": "0.156.1",
		"throttle-debounce": "5.0.0",
		"tinycolor2": "1.6.0",
		"tsc-alias": "1.8.7",
		"tsconfig-paths": "4.2.0",
		"twemoji-parser": "14.0.0",
		"typescript": "5.2.2",
<<<<<<< HEAD
		"ua-parser-js": "2.0.0-alpha.2",
		"uuid": "9.0.0",
=======
		"uuid": "9.0.1",
>>>>>>> 814e2845
		"vanilla-tilt": "1.8.1",
		"vite": "4.4.9",
		"vue": "3.3.4",
		"vue-prism-editor": "2.0.0-alpha.2",
		"vuedraggable": "next"
	},
	"devDependencies": {
		"@storybook/addon-actions": "7.4.1",
		"@storybook/addon-essentials": "7.4.1",
		"@storybook/addon-interactions": "7.4.1",
		"@storybook/addon-links": "7.4.1",
		"@storybook/addon-storysource": "7.4.1",
		"@storybook/addons": "7.4.1",
		"@storybook/blocks": "7.4.1",
		"@storybook/core-events": "7.4.1",
		"@storybook/jest": "0.2.2",
		"@storybook/manager-api": "7.4.1",
		"@storybook/preview-api": "7.4.1",
		"@storybook/react": "7.4.1",
		"@storybook/react-vite": "7.4.1",
		"@storybook/testing-library": "0.2.0",
		"@storybook/theming": "7.4.1",
		"@storybook/types": "7.4.1",
		"@storybook/vue3": "7.4.1",
		"@storybook/vue3-vite": "7.4.1",
		"@testing-library/vue": "7.0.0",
		"@types/escape-regexp": "0.0.1",
		"@types/estree": "1.0.1",
		"@types/matter-js": "0.19.0",
		"@types/micromatch": "4.0.2",
		"@types/node": "20.6.0",
		"@types/punycode": "2.1.0",
		"@types/sanitize-html": "2.9.0",
		"@types/throttle-debounce": "5.0.0",
		"@types/tinycolor2": "1.4.4",
		"@types/uuid": "9.0.4",
		"@types/websocket": "1.0.6",
		"@types/ws": "8.5.5",
		"@typescript-eslint/eslint-plugin": "6.7.0",
		"@typescript-eslint/parser": "6.7.0",
		"@vitest/coverage-v8": "0.34.4",
		"@vue/runtime-core": "3.3.4",
		"acorn": "8.10.0",
		"cross-env": "7.0.3",
		"cypress": "13.2.0",
		"eslint": "8.49.0",
		"eslint-plugin-import": "2.28.1",
		"eslint-plugin-vue": "9.17.0",
		"fast-glob": "3.3.1",
		"happy-dom": "10.0.3",
		"micromatch": "4.0.5",
		"msw": "1.3.1",
		"msw-storybook-addon": "1.8.0",
		"nodemon": "3.0.1",
		"prettier": "3.0.3",
		"react": "18.2.0",
		"react-dom": "18.2.0",
		"start-server-and-test": "2.0.0",
		"storybook": "7.4.1",
		"storybook-addon-misskey-theme": "github:misskey-dev/storybook-addon-misskey-theme",
		"summaly": "github:misskey-dev/summaly",
		"vite-plugin-turbosnap": "1.0.3",
		"vitest": "0.34.4",
		"vitest-fetch-mock": "0.2.2",
		"vue-eslint-parser": "9.3.1",
		"vue-tsc": "1.8.11"
	}
}<|MERGE_RESOLUTION|>--- conflicted
+++ resolved
@@ -68,12 +68,8 @@
 		"tsconfig-paths": "4.2.0",
 		"twemoji-parser": "14.0.0",
 		"typescript": "5.2.2",
-<<<<<<< HEAD
 		"ua-parser-js": "2.0.0-alpha.2",
-		"uuid": "9.0.0",
-=======
 		"uuid": "9.0.1",
->>>>>>> 814e2845
 		"vanilla-tilt": "1.8.1",
 		"vite": "4.4.9",
 		"vue": "3.3.4",
