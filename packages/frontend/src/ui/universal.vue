--- conflicted
+++ resolved
@@ -8,18 +8,13 @@
 	<XSidebar v-if="!isMobile" :class="$style.sidebar"/>
 
 	<MkStickyContainer ref="contents" :class="$style.contents" style="container-type: inline-size;" @contextmenu.stop="onContextmenu">
-<<<<<<< HEAD
-		<template #header><XStatusBars :class="$style.statusbars"/></template>
-		<RouterView :scrollContainer="contents?.rootEl"/>
-=======
 		<template #header>
 			<div>
 				<XAnnouncements v-if="$i" :class="$style.announcements"/>
 				<XStatusBars :class="$style.statusbars"/>
 			</div>
 		</template>
-		<RouterView/>
->>>>>>> 94878564
+		<RouterView :scrollContainer="contents?.rootEl"/>
 		<div :class="$style.spacer"></div>
 	</MkStickyContainer>
 
