{
	"type": "module",
	"name": "misskey-js",
<<<<<<< HEAD
	"version": "2025.2.1-reax.work-1",
=======
	"version": "2025.3.0",
>>>>>>> 4d31c0b1
	"description": "Misskey SDK for JavaScript",
	"license": "MIT",
	"main": "./built/index.js",
	"types": "./built/index.d.ts",
	"exports": {
		".": {
			"import": "./built/index.js",
			"types": "./built/index.d.ts"
		},
		"./*": {
			"import": "./built/*",
			"types": "./built/*"
		}
	},
	"scripts": {
		"build": "node ./build.js",
		"watch": "nodemon -w package.json -e json --exec \"node ./build.js --watch\"",
		"tsd": "tsd",
		"api": "pnpm api-extractor run --local --verbose",
		"api-prod": "pnpm api-extractor run --verbose",
		"eslint": "eslint './**/*.{js,jsx,ts,tsx}'",
		"typecheck": "tsc --noEmit",
		"lint": "pnpm typecheck && pnpm eslint",
		"jest": "jest --coverage --detectOpenHandles",
		"test": "pnpm jest && pnpm tsd",
		"update-autogen-code": "pnpm --filter misskey-js-type-generator generate && ncp generator/built/autogen src/autogen"
	},
	"repository": {
		"type": "git",
		"url": "https://github.com/misskey-dev/misskey.git",
		"directory": "packages/misskey-js"
	},
	"devDependencies": {
		"@microsoft/api-extractor": "7.51.1",
		"@swc/jest": "0.2.37",
		"@types/jest": "29.5.14",
		"@types/node": "22.13.9",
		"@typescript-eslint/eslint-plugin": "8.26.0",
		"@typescript-eslint/parser": "8.26.0",
		"jest": "29.7.0",
		"jest-fetch-mock": "3.0.3",
		"jest-websocket-mock": "2.5.0",
		"mock-socket": "9.3.1",
		"ncp": "2.0.0",
		"nodemon": "3.1.9",
		"execa": "8.0.1",
		"tsd": "0.31.2",
		"typescript": "5.8.2",
		"esbuild": "0.25.0",
		"glob": "11.0.1"
	},
	"files": [
		"built"
	],
	"dependencies": {
		"@simplewebauthn/types": "12.0.0",
		"eventemitter3": "5.0.1",
		"reconnecting-websocket": "4.4.0"
	}
}<|MERGE_RESOLUTION|>--- conflicted
+++ resolved
@@ -1,11 +1,7 @@
 {
 	"type": "module",
 	"name": "misskey-js",
-<<<<<<< HEAD
-	"version": "2025.2.1-reax.work-1",
-=======
-	"version": "2025.3.0",
->>>>>>> 4d31c0b1
+	"version": "2025.3.0-reax.work-1",
 	"description": "Misskey SDK for JavaScript",
 	"license": "MIT",
 	"main": "./built/index.js",
