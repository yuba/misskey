/*
 * version: 2024.2.0-beta.7
<<<<<<< HEAD
 * generatedAt: 2024-01-26T07:53:15.923Z
=======
 * generatedAt: 2024-01-29T09:40:51.624Z
>>>>>>> a6a91fec
 */

import type { SwitchCaseResponseType } from '../api.js';
import type { Endpoints } from './endpoint.js';

declare module '../api.js' {
  export interface APIClient {
    /**
     * No description provided.
     * 
     * **Credential required**: *Yes* / **Permission**: *read:admin:meta*
     */
    request<E extends 'admin/meta', P extends Endpoints[E]['req']>(
      endpoint: E,
      params: P,
      credential?: string | null,
    ): Promise<SwitchCaseResponseType<E, P>>;

    /**
     * No description provided.
     * 
     * **Credential required**: *Yes* / **Permission**: *read:admin:abuse-user-reports*
     */
    request<E extends 'admin/abuse-user-reports', P extends Endpoints[E]['req']>(
      endpoint: E,
      params: P,
      credential?: string | null,
    ): Promise<SwitchCaseResponseType<E, P>>;

    /**
     * No description provided.
     * 
     * **Credential required**: *No*
     */
    request<E extends 'admin/accounts/create', P extends Endpoints[E]['req']>(
      endpoint: E,
      params: P,
      credential?: string | null,
    ): Promise<SwitchCaseResponseType<E, P>>;

    /**
     * No description provided.
     * 
     * **Credential required**: *Yes* / **Permission**: *write:admin:account*
     */
    request<E extends 'admin/accounts/delete', P extends Endpoints[E]['req']>(
      endpoint: E,
      params: P,
      credential?: string | null,
    ): Promise<SwitchCaseResponseType<E, P>>;

    /**
     * No description provided.
     * 
     * **Credential required**: *Yes* / **Permission**: *read:admin:account*
     */
    request<E extends 'admin/accounts/find-by-email', P extends Endpoints[E]['req']>(
      endpoint: E,
      params: P,
      credential?: string | null,
    ): Promise<SwitchCaseResponseType<E, P>>;

    /**
     * No description provided.
     * 
     * **Credential required**: *Yes* / **Permission**: *write:admin:ad*
     */
    request<E extends 'admin/ad/create', P extends Endpoints[E]['req']>(
      endpoint: E,
      params: P,
      credential?: string | null,
    ): Promise<SwitchCaseResponseType<E, P>>;

    /**
     * No description provided.
     * 
     * **Credential required**: *Yes* / **Permission**: *write:admin:ad*
     */
    request<E extends 'admin/ad/delete', P extends Endpoints[E]['req']>(
      endpoint: E,
      params: P,
      credential?: string | null,
    ): Promise<SwitchCaseResponseType<E, P>>;

    /**
     * No description provided.
     * 
     * **Credential required**: *Yes* / **Permission**: *read:admin:ad*
     */
    request<E extends 'admin/ad/list', P extends Endpoints[E]['req']>(
      endpoint: E,
      params: P,
      credential?: string | null,
    ): Promise<SwitchCaseResponseType<E, P>>;

    /**
     * No description provided.
     * 
     * **Credential required**: *Yes* / **Permission**: *write:admin:ad*
     */
    request<E extends 'admin/ad/update', P extends Endpoints[E]['req']>(
      endpoint: E,
      params: P,
      credential?: string | null,
    ): Promise<SwitchCaseResponseType<E, P>>;

    /**
     * No description provided.
     * 
     * **Credential required**: *Yes* / **Permission**: *write:admin:announcements*
     */
    request<E extends 'admin/announcements/create', P extends Endpoints[E]['req']>(
      endpoint: E,
      params: P,
      credential?: string | null,
    ): Promise<SwitchCaseResponseType<E, P>>;

    /**
     * No description provided.
     * 
     * **Credential required**: *Yes* / **Permission**: *write:admin:announcements*
     */
    request<E extends 'admin/announcements/delete', P extends Endpoints[E]['req']>(
      endpoint: E,
      params: P,
      credential?: string | null,
    ): Promise<SwitchCaseResponseType<E, P>>;

    /**
     * No description provided.
     * 
     * **Credential required**: *Yes* / **Permission**: *read:admin:announcements*
     */
    request<E extends 'admin/announcements/list', P extends Endpoints[E]['req']>(
      endpoint: E,
      params: P,
      credential?: string | null,
    ): Promise<SwitchCaseResponseType<E, P>>;

    /**
     * No description provided.
     * 
     * **Credential required**: *Yes* / **Permission**: *write:admin:announcements*
     */
    request<E extends 'admin/announcements/update', P extends Endpoints[E]['req']>(
      endpoint: E,
      params: P,
      credential?: string | null,
    ): Promise<SwitchCaseResponseType<E, P>>;

    /**
     * No description provided.
     * 
     * **Credential required**: *Yes* / **Permission**: *write:admin:avatar-decorations*
     */
    request<E extends 'admin/avatar-decorations/create', P extends Endpoints[E]['req']>(
      endpoint: E,
      params: P,
      credential?: string | null,
    ): Promise<SwitchCaseResponseType<E, P>>;

    /**
     * No description provided.
     * 
     * **Credential required**: *Yes* / **Permission**: *write:admin:avatar-decorations*
     */
    request<E extends 'admin/avatar-decorations/delete', P extends Endpoints[E]['req']>(
      endpoint: E,
      params: P,
      credential?: string | null,
    ): Promise<SwitchCaseResponseType<E, P>>;

    /**
     * No description provided.
     * 
     * **Credential required**: *Yes* / **Permission**: *read:admin:avatar-decorations*
     */
    request<E extends 'admin/avatar-decorations/list', P extends Endpoints[E]['req']>(
      endpoint: E,
      params: P,
      credential?: string | null,
    ): Promise<SwitchCaseResponseType<E, P>>;

    /**
     * No description provided.
     * 
     * **Credential required**: *Yes* / **Permission**: *write:admin:avatar-decorations*
     */
    request<E extends 'admin/avatar-decorations/update', P extends Endpoints[E]['req']>(
      endpoint: E,
      params: P,
      credential?: string | null,
    ): Promise<SwitchCaseResponseType<E, P>>;

    /**
     * No description provided.
     * 
     * **Credential required**: *Yes* / **Permission**: *write:admin:delete-all-files-of-a-user*
     */
    request<E extends 'admin/delete-all-files-of-a-user', P extends Endpoints[E]['req']>(
      endpoint: E,
      params: P,
      credential?: string | null,
    ): Promise<SwitchCaseResponseType<E, P>>;

    /**
     * No description provided.
     * 
     * **Credential required**: *Yes* / **Permission**: *write:admin:unset-user-avatar*
     */
    request<E extends 'admin/unset-user-avatar', P extends Endpoints[E]['req']>(
      endpoint: E,
      params: P,
      credential?: string | null,
    ): Promise<SwitchCaseResponseType<E, P>>;

    /**
     * No description provided.
     * 
     * **Credential required**: *Yes* / **Permission**: *write:admin:unset-user-banner*
     */
    request<E extends 'admin/unset-user-banner', P extends Endpoints[E]['req']>(
      endpoint: E,
      params: P,
      credential?: string | null,
    ): Promise<SwitchCaseResponseType<E, P>>;

    /**
     * No description provided.
     * 
     * **Credential required**: *Yes* / **Permission**: *write:admin:drive*
     */
    request<E extends 'admin/drive/clean-remote-files', P extends Endpoints[E]['req']>(
      endpoint: E,
      params: P,
      credential?: string | null,
    ): Promise<SwitchCaseResponseType<E, P>>;

    /**
     * No description provided.
     * 
     * **Credential required**: *Yes* / **Permission**: *write:admin:drive*
     */
    request<E extends 'admin/drive/cleanup', P extends Endpoints[E]['req']>(
      endpoint: E,
      params: P,
      credential?: string | null,
    ): Promise<SwitchCaseResponseType<E, P>>;

    /**
     * No description provided.
     * 
     * **Credential required**: *Yes* / **Permission**: *read:admin:drive*
     */
    request<E extends 'admin/drive/files', P extends Endpoints[E]['req']>(
      endpoint: E,
      params: P,
      credential?: string | null,
    ): Promise<SwitchCaseResponseType<E, P>>;

    /**
     * No description provided.
     * 
     * **Credential required**: *Yes* / **Permission**: *read:admin:drive*
     */
    request<E extends 'admin/drive/show-file', P extends Endpoints[E]['req']>(
      endpoint: E,
      params: P,
      credential?: string | null,
    ): Promise<SwitchCaseResponseType<E, P>>;

    /**
     * No description provided.
     * 
     * **Credential required**: *Yes* / **Permission**: *write:admin:emoji*
     */
    request<E extends 'admin/emoji/add-aliases-bulk', P extends Endpoints[E]['req']>(
      endpoint: E,
      params: P,
      credential?: string | null,
    ): Promise<SwitchCaseResponseType<E, P>>;

    /**
     * No description provided.
     * 
     * **Credential required**: *Yes* / **Permission**: *write:admin:emoji*
     */
    request<E extends 'admin/emoji/add', P extends Endpoints[E]['req']>(
      endpoint: E,
      params: P,
      credential?: string | null,
    ): Promise<SwitchCaseResponseType<E, P>>;

    /**
     * No description provided.
     * 
     * **Credential required**: *Yes* / **Permission**: *write:admin:emoji*
     */
    request<E extends 'admin/emoji/copy', P extends Endpoints[E]['req']>(
      endpoint: E,
      params: P,
      credential?: string | null,
    ): Promise<SwitchCaseResponseType<E, P>>;

    /**
     * No description provided.
     * 
     * **Credential required**: *Yes* / **Permission**: *write:admin:emoji*
     */
    request<E extends 'admin/emoji/delete-bulk', P extends Endpoints[E]['req']>(
      endpoint: E,
      params: P,
      credential?: string | null,
    ): Promise<SwitchCaseResponseType<E, P>>;

    /**
     * No description provided.
     * 
     * **Credential required**: *Yes* / **Permission**: *write:admin:emoji*
     */
    request<E extends 'admin/emoji/delete', P extends Endpoints[E]['req']>(
      endpoint: E,
      params: P,
      credential?: string | null,
    ): Promise<SwitchCaseResponseType<E, P>>;

    /**
     * No description provided.
     * 
     * **Internal Endpoint**: This endpoint is an API for the misskey mainframe and is not intended for use by third parties.
     * **Credential required**: *Yes*
     */
    request<E extends 'admin/emoji/import-zip', P extends Endpoints[E]['req']>(
      endpoint: E,
      params: P,
      credential?: string | null,
    ): Promise<SwitchCaseResponseType<E, P>>;

    /**
     * No description provided.
     * 
     * **Credential required**: *Yes* / **Permission**: *read:admin:emoji*
     */
    request<E extends 'admin/emoji/list-remote', P extends Endpoints[E]['req']>(
      endpoint: E,
      params: P,
      credential?: string | null,
    ): Promise<SwitchCaseResponseType<E, P>>;

    /**
     * No description provided.
     * 
     * **Credential required**: *Yes* / **Permission**: *read:admin:emoji*
     */
    request<E extends 'admin/emoji/list', P extends Endpoints[E]['req']>(
      endpoint: E,
      params: P,
      credential?: string | null,
    ): Promise<SwitchCaseResponseType<E, P>>;

    /**
     * No description provided.
     * 
     * **Credential required**: *Yes* / **Permission**: *write:admin:emoji*
     */
    request<E extends 'admin/emoji/remove-aliases-bulk', P extends Endpoints[E]['req']>(
      endpoint: E,
      params: P,
      credential?: string | null,
    ): Promise<SwitchCaseResponseType<E, P>>;

    /**
     * No description provided.
     * 
     * **Credential required**: *Yes* / **Permission**: *write:admin:emoji*
     */
    request<E extends 'admin/emoji/set-aliases-bulk', P extends Endpoints[E]['req']>(
      endpoint: E,
      params: P,
      credential?: string | null,
    ): Promise<SwitchCaseResponseType<E, P>>;

    /**
     * No description provided.
     * 
     * **Credential required**: *Yes* / **Permission**: *write:admin:emoji*
     */
    request<E extends 'admin/emoji/set-category-bulk', P extends Endpoints[E]['req']>(
      endpoint: E,
      params: P,
      credential?: string | null,
    ): Promise<SwitchCaseResponseType<E, P>>;

    /**
     * No description provided.
     * 
     * **Credential required**: *Yes* / **Permission**: *write:admin:emoji*
     */
    request<E extends 'admin/emoji/set-license-bulk', P extends Endpoints[E]['req']>(
      endpoint: E,
      params: P,
      credential?: string | null,
    ): Promise<SwitchCaseResponseType<E, P>>;

    /**
     * No description provided.
     * 
     * **Credential required**: *Yes* / **Permission**: *write:admin:emoji*
     */
    request<E extends 'admin/emoji/update', P extends Endpoints[E]['req']>(
      endpoint: E,
      params: P,
      credential?: string | null,
    ): Promise<SwitchCaseResponseType<E, P>>;

    /**
     * No description provided.
     * 
     * **Credential required**: *Yes* / **Permission**: *write:admin:federation*
     */
    request<E extends 'admin/federation/delete-all-files', P extends Endpoints[E]['req']>(
      endpoint: E,
      params: P,
      credential?: string | null,
    ): Promise<SwitchCaseResponseType<E, P>>;

    /**
     * No description provided.
     * 
     * **Credential required**: *Yes* / **Permission**: *write:admin:federation*
     */
    request<E extends 'admin/federation/refresh-remote-instance-metadata', P extends Endpoints[E]['req']>(
      endpoint: E,
      params: P,
      credential?: string | null,
    ): Promise<SwitchCaseResponseType<E, P>>;

    /**
     * No description provided.
     * 
     * **Credential required**: *Yes* / **Permission**: *write:admin:federation*
     */
    request<E extends 'admin/federation/remove-all-following', P extends Endpoints[E]['req']>(
      endpoint: E,
      params: P,
      credential?: string | null,
    ): Promise<SwitchCaseResponseType<E, P>>;

    /**
     * No description provided.
     * 
     * **Credential required**: *Yes* / **Permission**: *write:admin:federation*
     */
    request<E extends 'admin/federation/update-instance', P extends Endpoints[E]['req']>(
      endpoint: E,
      params: P,
      credential?: string | null,
    ): Promise<SwitchCaseResponseType<E, P>>;

    /**
     * No description provided.
     * 
     * **Credential required**: *Yes* / **Permission**: *read:admin:index-stats*
     */
    request<E extends 'admin/get-index-stats', P extends Endpoints[E]['req']>(
      endpoint: E,
      params: P,
      credential?: string | null,
    ): Promise<SwitchCaseResponseType<E, P>>;

    /**
     * No description provided.
     * 
     * **Credential required**: *Yes* / **Permission**: *read:admin:table-stats*
     */
    request<E extends 'admin/get-table-stats', P extends Endpoints[E]['req']>(
      endpoint: E,
      params: P,
      credential?: string | null,
    ): Promise<SwitchCaseResponseType<E, P>>;

    /**
     * No description provided.
     * 
     * **Credential required**: *Yes* / **Permission**: *read:admin:user-ips*
     */
    request<E extends 'admin/get-user-ips', P extends Endpoints[E]['req']>(
      endpoint: E,
      params: P,
      credential?: string | null,
    ): Promise<SwitchCaseResponseType<E, P>>;

    /**
     * No description provided.
     * 
     * **Credential required**: *Yes* / **Permission**: *write:admin:invite-codes*
     */
    request<E extends 'admin/invite/create', P extends Endpoints[E]['req']>(
      endpoint: E,
      params: P,
      credential?: string | null,
    ): Promise<SwitchCaseResponseType<E, P>>;

    /**
     * No description provided.
     * 
     * **Credential required**: *Yes* / **Permission**: *read:admin:invite-codes*
     */
    request<E extends 'admin/invite/list', P extends Endpoints[E]['req']>(
      endpoint: E,
      params: P,
      credential?: string | null,
    ): Promise<SwitchCaseResponseType<E, P>>;

    /**
     * No description provided.
     * 
     * **Credential required**: *Yes* / **Permission**: *write:admin:promo*
     */
    request<E extends 'admin/promo/create', P extends Endpoints[E]['req']>(
      endpoint: E,
      params: P,
      credential?: string | null,
    ): Promise<SwitchCaseResponseType<E, P>>;

    /**
     * No description provided.
     * 
     * **Credential required**: *Yes* / **Permission**: *write:admin:queue*
     */
    request<E extends 'admin/queue/clear', P extends Endpoints[E]['req']>(
      endpoint: E,
      params: P,
      credential?: string | null,
    ): Promise<SwitchCaseResponseType<E, P>>;

    /**
     * No description provided.
     * 
     * **Credential required**: *Yes* / **Permission**: *read:admin:queue*
     */
    request<E extends 'admin/queue/deliver-delayed', P extends Endpoints[E]['req']>(
      endpoint: E,
      params: P,
      credential?: string | null,
    ): Promise<SwitchCaseResponseType<E, P>>;

    /**
     * No description provided.
     * 
     * **Credential required**: *Yes* / **Permission**: *read:admin:queue*
     */
    request<E extends 'admin/queue/inbox-delayed', P extends Endpoints[E]['req']>(
      endpoint: E,
      params: P,
      credential?: string | null,
    ): Promise<SwitchCaseResponseType<E, P>>;

    /**
     * No description provided.
     * 
     * **Credential required**: *Yes* / **Permission**: *write:admin:queue*
     */
    request<E extends 'admin/queue/promote', P extends Endpoints[E]['req']>(
      endpoint: E,
      params: P,
      credential?: string | null,
    ): Promise<SwitchCaseResponseType<E, P>>;

    /**
     * No description provided.
     * 
     * **Credential required**: *Yes* / **Permission**: *read:admin:emoji*
     */
    request<E extends 'admin/queue/stats', P extends Endpoints[E]['req']>(
      endpoint: E,
      params: P,
      credential?: string | null,
    ): Promise<SwitchCaseResponseType<E, P>>;

    /**
     * No description provided.
     * 
     * **Credential required**: *Yes* / **Permission**: *write:admin:relays*
     */
    request<E extends 'admin/relays/add', P extends Endpoints[E]['req']>(
      endpoint: E,
      params: P,
      credential?: string | null,
    ): Promise<SwitchCaseResponseType<E, P>>;

    /**
     * No description provided.
     * 
     * **Credential required**: *Yes* / **Permission**: *read:admin:relays*
     */
    request<E extends 'admin/relays/list', P extends Endpoints[E]['req']>(
      endpoint: E,
      params: P,
      credential?: string | null,
    ): Promise<SwitchCaseResponseType<E, P>>;

    /**
     * No description provided.
     * 
     * **Credential required**: *Yes* / **Permission**: *write:admin:relays*
     */
    request<E extends 'admin/relays/remove', P extends Endpoints[E]['req']>(
      endpoint: E,
      params: P,
      credential?: string | null,
    ): Promise<SwitchCaseResponseType<E, P>>;

    /**
     * No description provided.
     * 
     * **Credential required**: *Yes* / **Permission**: *write:admin:reset-password*
     */
    request<E extends 'admin/reset-password', P extends Endpoints[E]['req']>(
      endpoint: E,
      params: P,
      credential?: string | null,
    ): Promise<SwitchCaseResponseType<E, P>>;

    /**
     * No description provided.
     * 
     * **Credential required**: *Yes* / **Permission**: *write:admin:resolve-abuse-user-report*
     */
    request<E extends 'admin/resolve-abuse-user-report', P extends Endpoints[E]['req']>(
      endpoint: E,
      params: P,
      credential?: string | null,
    ): Promise<SwitchCaseResponseType<E, P>>;

    /**
     * No description provided.
     * 
     * **Credential required**: *Yes* / **Permission**: *write:admin:send-email*
     */
    request<E extends 'admin/send-email', P extends Endpoints[E]['req']>(
      endpoint: E,
      params: P,
      credential?: string | null,
    ): Promise<SwitchCaseResponseType<E, P>>;

    /**
     * No description provided.
     * 
     * **Credential required**: *Yes* / **Permission**: *read:admin:server-info*
     */
    request<E extends 'admin/server-info', P extends Endpoints[E]['req']>(
      endpoint: E,
      params: P,
      credential?: string | null,
    ): Promise<SwitchCaseResponseType<E, P>>;

    /**
     * No description provided.
     * 
     * **Credential required**: *Yes* / **Permission**: *read:admin:show-moderation-log*
     */
    request<E extends 'admin/show-moderation-logs', P extends Endpoints[E]['req']>(
      endpoint: E,
      params: P,
      credential?: string | null,
    ): Promise<SwitchCaseResponseType<E, P>>;

    /**
     * No description provided.
     * 
     * **Credential required**: *Yes* / **Permission**: *read:admin:show-user*
     */
    request<E extends 'admin/show-user', P extends Endpoints[E]['req']>(
      endpoint: E,
      params: P,
      credential?: string | null,
    ): Promise<SwitchCaseResponseType<E, P>>;

    /**
     * No description provided.
     * 
     * **Credential required**: *Yes* / **Permission**: *read:admin:show-users*
     */
    request<E extends 'admin/show-users', P extends Endpoints[E]['req']>(
      endpoint: E,
      params: P,
      credential?: string | null,
    ): Promise<SwitchCaseResponseType<E, P>>;

    /**
     * No description provided.
     * 
     * **Credential required**: *Yes* / **Permission**: *write:admin:suspend-user*
     */
    request<E extends 'admin/suspend-user', P extends Endpoints[E]['req']>(
      endpoint: E,
      params: P,
      credential?: string | null,
    ): Promise<SwitchCaseResponseType<E, P>>;

    /**
     * No description provided.
     * 
     * **Credential required**: *Yes* / **Permission**: *write:admin:unsuspend-user*
     */
    request<E extends 'admin/unsuspend-user', P extends Endpoints[E]['req']>(
      endpoint: E,
      params: P,
      credential?: string | null,
    ): Promise<SwitchCaseResponseType<E, P>>;

    /**
     * No description provided.
     * 
     * **Credential required**: *Yes* / **Permission**: *write:admin:meta*
     */
    request<E extends 'admin/update-meta', P extends Endpoints[E]['req']>(
      endpoint: E,
      params: P,
      credential?: string | null,
    ): Promise<SwitchCaseResponseType<E, P>>;

    /**
     * No description provided.
     * 
     * **Credential required**: *Yes* / **Permission**: *write:admin:delete-account*
     */
    request<E extends 'admin/delete-account', P extends Endpoints[E]['req']>(
      endpoint: E,
      params: P,
      credential?: string | null,
    ): Promise<SwitchCaseResponseType<E, P>>;

    /**
     * No description provided.
     * 
     * **Credential required**: *Yes* / **Permission**: *write:admin:user-note*
     */
    request<E extends 'admin/update-user-note', P extends Endpoints[E]['req']>(
      endpoint: E,
      params: P,
      credential?: string | null,
    ): Promise<SwitchCaseResponseType<E, P>>;

    /**
     * No description provided.
     * 
     * **Credential required**: *Yes* / **Permission**: *write:admin:roles*
     */
    request<E extends 'admin/roles/create', P extends Endpoints[E]['req']>(
      endpoint: E,
      params: P,
      credential?: string | null,
    ): Promise<SwitchCaseResponseType<E, P>>;

    /**
     * No description provided.
     * 
     * **Credential required**: *Yes* / **Permission**: *write:admin:roles*
     */
    request<E extends 'admin/roles/delete', P extends Endpoints[E]['req']>(
      endpoint: E,
      params: P,
      credential?: string | null,
    ): Promise<SwitchCaseResponseType<E, P>>;

    /**
     * No description provided.
     * 
     * **Credential required**: *Yes* / **Permission**: *read:admin:roles*
     */
    request<E extends 'admin/roles/list', P extends Endpoints[E]['req']>(
      endpoint: E,
      params: P,
      credential?: string | null,
    ): Promise<SwitchCaseResponseType<E, P>>;

    /**
     * No description provided.
     * 
     * **Credential required**: *Yes* / **Permission**: *read:admin:roles*
     */
    request<E extends 'admin/roles/show', P extends Endpoints[E]['req']>(
      endpoint: E,
      params: P,
      credential?: string | null,
    ): Promise<SwitchCaseResponseType<E, P>>;

    /**
     * No description provided.
     * 
     * **Credential required**: *Yes* / **Permission**: *write:admin:roles*
     */
    request<E extends 'admin/roles/update', P extends Endpoints[E]['req']>(
      endpoint: E,
      params: P,
      credential?: string | null,
    ): Promise<SwitchCaseResponseType<E, P>>;

    /**
     * No description provided.
     * 
     * **Credential required**: *Yes* / **Permission**: *write:admin:roles*
     */
    request<E extends 'admin/roles/assign', P extends Endpoints[E]['req']>(
      endpoint: E,
      params: P,
      credential?: string | null,
    ): Promise<SwitchCaseResponseType<E, P>>;

    /**
     * No description provided.
     * 
     * **Credential required**: *Yes* / **Permission**: *write:admin:roles*
     */
    request<E extends 'admin/roles/unassign', P extends Endpoints[E]['req']>(
      endpoint: E,
      params: P,
      credential?: string | null,
    ): Promise<SwitchCaseResponseType<E, P>>;

    /**
     * No description provided.
     * 
     * **Credential required**: *Yes* / **Permission**: *write:admin:roles*
     */
    request<E extends 'admin/roles/update-default-policies', P extends Endpoints[E]['req']>(
      endpoint: E,
      params: P,
      credential?: string | null,
    ): Promise<SwitchCaseResponseType<E, P>>;

    /**
     * No description provided.
     * 
     * **Credential required**: *No* / **Permission**: *read:admin:roles*
     */
    request<E extends 'admin/roles/users', P extends Endpoints[E]['req']>(
      endpoint: E,
      params: P,
      credential?: string | null,
    ): Promise<SwitchCaseResponseType<E, P>>;

    /**
     * No description provided.
     * 
     * **Credential required**: *No*
     */
    request<E extends 'announcements', P extends Endpoints[E]['req']>(
      endpoint: E,
      params: P,
      credential?: string | null,
    ): Promise<SwitchCaseResponseType<E, P>>;

    /**
     * No description provided.
     * 
     * **Credential required**: *Yes* / **Permission**: *write:account*
     */
    request<E extends 'antennas/create', P extends Endpoints[E]['req']>(
      endpoint: E,
      params: P,
      credential?: string | null,
    ): Promise<SwitchCaseResponseType<E, P>>;

    /**
     * No description provided.
     * 
     * **Credential required**: *Yes* / **Permission**: *write:account*
     */
    request<E extends 'antennas/delete', P extends Endpoints[E]['req']>(
      endpoint: E,
      params: P,
      credential?: string | null,
    ): Promise<SwitchCaseResponseType<E, P>>;

    /**
     * No description provided.
     * 
     * **Credential required**: *Yes* / **Permission**: *read:account*
     */
    request<E extends 'antennas/list', P extends Endpoints[E]['req']>(
      endpoint: E,
      params: P,
      credential?: string | null,
    ): Promise<SwitchCaseResponseType<E, P>>;

    /**
     * No description provided.
     * 
     * **Credential required**: *Yes* / **Permission**: *read:account*
     */
    request<E extends 'antennas/notes', P extends Endpoints[E]['req']>(
      endpoint: E,
      params: P,
      credential?: string | null,
    ): Promise<SwitchCaseResponseType<E, P>>;

    /**
     * No description provided.
     * 
     * **Credential required**: *Yes* / **Permission**: *read:account*
     */
    request<E extends 'antennas/show', P extends Endpoints[E]['req']>(
      endpoint: E,
      params: P,
      credential?: string | null,
    ): Promise<SwitchCaseResponseType<E, P>>;

    /**
     * No description provided.
     * 
     * **Credential required**: *Yes* / **Permission**: *write:account*
     */
    request<E extends 'antennas/update', P extends Endpoints[E]['req']>(
      endpoint: E,
      params: P,
      credential?: string | null,
    ): Promise<SwitchCaseResponseType<E, P>>;

    /**
     * No description provided.
     * 
     * **Credential required**: *Yes* / **Permission**: *read:federation*
     */
    request<E extends 'ap/get', P extends Endpoints[E]['req']>(
      endpoint: E,
      params: P,
      credential?: string | null,
    ): Promise<SwitchCaseResponseType<E, P>>;

    /**
     * No description provided.
     * 
     * **Credential required**: *Yes* / **Permission**: *read:account*
     */
    request<E extends 'ap/show', P extends Endpoints[E]['req']>(
      endpoint: E,
      params: P,
      credential?: string | null,
    ): Promise<SwitchCaseResponseType<E, P>>;

    /**
     * No description provided.
     * 
     * **Credential required**: *No*
     */
    request<E extends 'app/create', P extends Endpoints[E]['req']>(
      endpoint: E,
      params: P,
      credential?: string | null,
    ): Promise<SwitchCaseResponseType<E, P>>;

    /**
     * No description provided.
     * 
     * **Credential required**: *No*
     */
    request<E extends 'app/show', P extends Endpoints[E]['req']>(
      endpoint: E,
      params: P,
      credential?: string | null,
    ): Promise<SwitchCaseResponseType<E, P>>;

    /**
     * No description provided.
     * 
     * **Internal Endpoint**: This endpoint is an API for the misskey mainframe and is not intended for use by third parties.
     * **Credential required**: *Yes*
     */
    request<E extends 'auth/accept', P extends Endpoints[E]['req']>(
      endpoint: E,
      params: P,
      credential?: string | null,
    ): Promise<SwitchCaseResponseType<E, P>>;

    /**
     * No description provided.
     * 
     * **Credential required**: *No*
     */
    request<E extends 'auth/session/generate', P extends Endpoints[E]['req']>(
      endpoint: E,
      params: P,
      credential?: string | null,
    ): Promise<SwitchCaseResponseType<E, P>>;

    /**
     * No description provided.
     * 
     * **Credential required**: *No*
     */
    request<E extends 'auth/session/show', P extends Endpoints[E]['req']>(
      endpoint: E,
      params: P,
      credential?: string | null,
    ): Promise<SwitchCaseResponseType<E, P>>;

    /**
     * No description provided.
     * 
     * **Credential required**: *No*
     */
    request<E extends 'auth/session/userkey', P extends Endpoints[E]['req']>(
      endpoint: E,
      params: P,
      credential?: string | null,
    ): Promise<SwitchCaseResponseType<E, P>>;

    /**
     * No description provided.
     * 
     * **Credential required**: *Yes* / **Permission**: *write:blocks*
     */
    request<E extends 'blocking/create', P extends Endpoints[E]['req']>(
      endpoint: E,
      params: P,
      credential?: string | null,
    ): Promise<SwitchCaseResponseType<E, P>>;

    /**
     * No description provided.
     * 
     * **Credential required**: *Yes* / **Permission**: *write:blocks*
     */
    request<E extends 'blocking/delete', P extends Endpoints[E]['req']>(
      endpoint: E,
      params: P,
      credential?: string | null,
    ): Promise<SwitchCaseResponseType<E, P>>;

    /**
     * No description provided.
     * 
     * **Credential required**: *Yes* / **Permission**: *read:blocks*
     */
    request<E extends 'blocking/list', P extends Endpoints[E]['req']>(
      endpoint: E,
      params: P,
      credential?: string | null,
    ): Promise<SwitchCaseResponseType<E, P>>;

    /**
     * No description provided.
     * 
     * **Credential required**: *Yes* / **Permission**: *write:channels*
     */
    request<E extends 'channels/create', P extends Endpoints[E]['req']>(
      endpoint: E,
      params: P,
      credential?: string | null,
    ): Promise<SwitchCaseResponseType<E, P>>;

    /**
     * No description provided.
     * 
     * **Credential required**: *No*
     */
    request<E extends 'channels/featured', P extends Endpoints[E]['req']>(
      endpoint: E,
      params: P,
      credential?: string | null,
    ): Promise<SwitchCaseResponseType<E, P>>;

    /**
     * No description provided.
     * 
     * **Credential required**: *Yes* / **Permission**: *write:channels*
     */
    request<E extends 'channels/follow', P extends Endpoints[E]['req']>(
      endpoint: E,
      params: P,
      credential?: string | null,
    ): Promise<SwitchCaseResponseType<E, P>>;

    /**
     * No description provided.
     * 
     * **Credential required**: *Yes* / **Permission**: *read:channels*
     */
    request<E extends 'channels/followed', P extends Endpoints[E]['req']>(
      endpoint: E,
      params: P,
      credential?: string | null,
    ): Promise<SwitchCaseResponseType<E, P>>;

    /**
     * No description provided.
     * 
     * **Credential required**: *Yes* / **Permission**: *read:channels*
     */
    request<E extends 'channels/owned', P extends Endpoints[E]['req']>(
      endpoint: E,
      params: P,
      credential?: string | null,
    ): Promise<SwitchCaseResponseType<E, P>>;

    /**
     * No description provided.
     * 
     * **Credential required**: *No*
     */
    request<E extends 'channels/show', P extends Endpoints[E]['req']>(
      endpoint: E,
      params: P,
      credential?: string | null,
    ): Promise<SwitchCaseResponseType<E, P>>;

    /**
     * No description provided.
     * 
     * **Credential required**: *No*
     */
    request<E extends 'channels/timeline', P extends Endpoints[E]['req']>(
      endpoint: E,
      params: P,
      credential?: string | null,
    ): Promise<SwitchCaseResponseType<E, P>>;

    /**
     * No description provided.
     * 
     * **Credential required**: *Yes* / **Permission**: *write:channels*
     */
    request<E extends 'channels/unfollow', P extends Endpoints[E]['req']>(
      endpoint: E,
      params: P,
      credential?: string | null,
    ): Promise<SwitchCaseResponseType<E, P>>;

    /**
     * No description provided.
     * 
     * **Credential required**: *Yes* / **Permission**: *write:channels*
     */
    request<E extends 'channels/update', P extends Endpoints[E]['req']>(
      endpoint: E,
      params: P,
      credential?: string | null,
    ): Promise<SwitchCaseResponseType<E, P>>;

    /**
     * No description provided.
     * 
     * **Credential required**: *Yes* / **Permission**: *write:channels*
     */
    request<E extends 'channels/favorite', P extends Endpoints[E]['req']>(
      endpoint: E,
      params: P,
      credential?: string | null,
    ): Promise<SwitchCaseResponseType<E, P>>;

    /**
     * No description provided.
     * 
     * **Credential required**: *Yes* / **Permission**: *write:channels*
     */
    request<E extends 'channels/unfavorite', P extends Endpoints[E]['req']>(
      endpoint: E,
      params: P,
      credential?: string | null,
    ): Promise<SwitchCaseResponseType<E, P>>;

    /**
     * No description provided.
     * 
     * **Credential required**: *Yes* / **Permission**: *read:channels*
     */
    request<E extends 'channels/my-favorites', P extends Endpoints[E]['req']>(
      endpoint: E,
      params: P,
      credential?: string | null,
    ): Promise<SwitchCaseResponseType<E, P>>;

    /**
     * No description provided.
     * 
     * **Credential required**: *No*
     */
    request<E extends 'channels/search', P extends Endpoints[E]['req']>(
      endpoint: E,
      params: P,
      credential?: string | null,
    ): Promise<SwitchCaseResponseType<E, P>>;

    /**
     * No description provided.
     * 
     * **Credential required**: *No*
     */
    request<E extends 'charts/active-users', P extends Endpoints[E]['req']>(
      endpoint: E,
      params: P,
      credential?: string | null,
    ): Promise<SwitchCaseResponseType<E, P>>;

    /**
     * No description provided.
     * 
     * **Credential required**: *No*
     */
    request<E extends 'charts/ap-request', P extends Endpoints[E]['req']>(
      endpoint: E,
      params: P,
      credential?: string | null,
    ): Promise<SwitchCaseResponseType<E, P>>;

    /**
     * No description provided.
     * 
     * **Credential required**: *No*
     */
    request<E extends 'charts/drive', P extends Endpoints[E]['req']>(
      endpoint: E,
      params: P,
      credential?: string | null,
    ): Promise<SwitchCaseResponseType<E, P>>;

    /**
     * No description provided.
     * 
     * **Credential required**: *No*
     */
    request<E extends 'charts/federation', P extends Endpoints[E]['req']>(
      endpoint: E,
      params: P,
      credential?: string | null,
    ): Promise<SwitchCaseResponseType<E, P>>;

    /**
     * No description provided.
     * 
     * **Credential required**: *No*
     */
    request<E extends 'charts/instance', P extends Endpoints[E]['req']>(
      endpoint: E,
      params: P,
      credential?: string | null,
    ): Promise<SwitchCaseResponseType<E, P>>;

    /**
     * No description provided.
     * 
     * **Credential required**: *No*
     */
    request<E extends 'charts/notes', P extends Endpoints[E]['req']>(
      endpoint: E,
      params: P,
      credential?: string | null,
    ): Promise<SwitchCaseResponseType<E, P>>;

    /**
     * No description provided.
     * 
     * **Credential required**: *No*
     */
    request<E extends 'charts/user/drive', P extends Endpoints[E]['req']>(
      endpoint: E,
      params: P,
      credential?: string | null,
    ): Promise<SwitchCaseResponseType<E, P>>;

    /**
     * No description provided.
     * 
     * **Credential required**: *No*
     */
    request<E extends 'charts/user/following', P extends Endpoints[E]['req']>(
      endpoint: E,
      params: P,
      credential?: string | null,
    ): Promise<SwitchCaseResponseType<E, P>>;

    /**
     * No description provided.
     * 
     * **Credential required**: *No*
     */
    request<E extends 'charts/user/notes', P extends Endpoints[E]['req']>(
      endpoint: E,
      params: P,
      credential?: string | null,
    ): Promise<SwitchCaseResponseType<E, P>>;

    /**
     * No description provided.
     * 
     * **Credential required**: *No*
     */
    request<E extends 'charts/user/pv', P extends Endpoints[E]['req']>(
      endpoint: E,
      params: P,
      credential?: string | null,
    ): Promise<SwitchCaseResponseType<E, P>>;

    /**
     * No description provided.
     * 
     * **Credential required**: *No*
     */
    request<E extends 'charts/user/reactions', P extends Endpoints[E]['req']>(
      endpoint: E,
      params: P,
      credential?: string | null,
    ): Promise<SwitchCaseResponseType<E, P>>;

    /**
     * No description provided.
     * 
     * **Credential required**: *No*
     */
    request<E extends 'charts/users', P extends Endpoints[E]['req']>(
      endpoint: E,
      params: P,
      credential?: string | null,
    ): Promise<SwitchCaseResponseType<E, P>>;

    /**
     * No description provided.
     * 
     * **Credential required**: *Yes* / **Permission**: *write:account*
     */
    request<E extends 'clips/add-note', P extends Endpoints[E]['req']>(
      endpoint: E,
      params: P,
      credential?: string | null,
    ): Promise<SwitchCaseResponseType<E, P>>;

    /**
     * No description provided.
     * 
     * **Credential required**: *Yes* / **Permission**: *write:account*
     */
    request<E extends 'clips/remove-note', P extends Endpoints[E]['req']>(
      endpoint: E,
      params: P,
      credential?: string | null,
    ): Promise<SwitchCaseResponseType<E, P>>;

    /**
     * No description provided.
     * 
     * **Credential required**: *Yes* / **Permission**: *write:account*
     */
    request<E extends 'clips/create', P extends Endpoints[E]['req']>(
      endpoint: E,
      params: P,
      credential?: string | null,
    ): Promise<SwitchCaseResponseType<E, P>>;

    /**
     * No description provided.
     * 
     * **Credential required**: *Yes* / **Permission**: *write:account*
     */
    request<E extends 'clips/delete', P extends Endpoints[E]['req']>(
      endpoint: E,
      params: P,
      credential?: string | null,
    ): Promise<SwitchCaseResponseType<E, P>>;

    /**
     * No description provided.
     * 
     * **Credential required**: *Yes* / **Permission**: *read:account*
     */
    request<E extends 'clips/list', P extends Endpoints[E]['req']>(
      endpoint: E,
      params: P,
      credential?: string | null,
    ): Promise<SwitchCaseResponseType<E, P>>;

    /**
     * No description provided.
     * 
     * **Credential required**: *No* / **Permission**: *read:account*
     */
    request<E extends 'clips/notes', P extends Endpoints[E]['req']>(
      endpoint: E,
      params: P,
      credential?: string | null,
    ): Promise<SwitchCaseResponseType<E, P>>;

    /**
     * No description provided.
     * 
     * **Credential required**: *No* / **Permission**: *read:account*
     */
    request<E extends 'clips/show', P extends Endpoints[E]['req']>(
      endpoint: E,
      params: P,
      credential?: string | null,
    ): Promise<SwitchCaseResponseType<E, P>>;

    /**
     * No description provided.
     * 
     * **Credential required**: *Yes* / **Permission**: *write:account*
     */
    request<E extends 'clips/update', P extends Endpoints[E]['req']>(
      endpoint: E,
      params: P,
      credential?: string | null,
    ): Promise<SwitchCaseResponseType<E, P>>;

    /**
     * No description provided.
     * 
     * **Credential required**: *Yes* / **Permission**: *write:clip-favorite*
     */
    request<E extends 'clips/favorite', P extends Endpoints[E]['req']>(
      endpoint: E,
      params: P,
      credential?: string | null,
    ): Promise<SwitchCaseResponseType<E, P>>;

    /**
     * No description provided.
     * 
     * **Credential required**: *Yes* / **Permission**: *write:clip-favorite*
     */
    request<E extends 'clips/unfavorite', P extends Endpoints[E]['req']>(
      endpoint: E,
      params: P,
      credential?: string | null,
    ): Promise<SwitchCaseResponseType<E, P>>;

    /**
     * No description provided.
     * 
     * **Credential required**: *Yes* / **Permission**: *read:clip-favorite*
     */
    request<E extends 'clips/my-favorites', P extends Endpoints[E]['req']>(
      endpoint: E,
      params: P,
      credential?: string | null,
    ): Promise<SwitchCaseResponseType<E, P>>;

    /**
     * No description provided.
     * 
     * **Credential required**: *Yes* / **Permission**: *read:drive*
     */
    request<E extends 'drive', P extends Endpoints[E]['req']>(
      endpoint: E,
      params: P,
      credential?: string | null,
    ): Promise<SwitchCaseResponseType<E, P>>;

    /**
     * No description provided.
     * 
     * **Credential required**: *Yes* / **Permission**: *read:drive*
     */
    request<E extends 'drive/files', P extends Endpoints[E]['req']>(
      endpoint: E,
      params: P,
      credential?: string | null,
    ): Promise<SwitchCaseResponseType<E, P>>;

    /**
     * Find the notes to which the given file is attached.
     * 
     * **Credential required**: *Yes* / **Permission**: *read:drive*
     */
    request<E extends 'drive/files/attached-notes', P extends Endpoints[E]['req']>(
      endpoint: E,
      params: P,
      credential?: string | null,
    ): Promise<SwitchCaseResponseType<E, P>>;

    /**
     * Check if a given file exists.
     * 
     * **Credential required**: *Yes* / **Permission**: *read:drive*
     */
    request<E extends 'drive/files/check-existence', P extends Endpoints[E]['req']>(
      endpoint: E,
      params: P,
      credential?: string | null,
    ): Promise<SwitchCaseResponseType<E, P>>;

    /**
     * Upload a new drive file.
     * 
     * **Credential required**: *Yes* / **Permission**: *write:drive*
     */
    request<E extends 'drive/files/create', P extends Endpoints[E]['req']>(
      endpoint: E,
      params: P,
      credential?: string | null,
    ): Promise<SwitchCaseResponseType<E, P>>;

    /**
     * Delete an existing drive file.
     * 
     * **Credential required**: *Yes* / **Permission**: *write:drive*
     */
    request<E extends 'drive/files/delete', P extends Endpoints[E]['req']>(
      endpoint: E,
      params: P,
      credential?: string | null,
    ): Promise<SwitchCaseResponseType<E, P>>;

    /**
     * Search for a drive file by a hash of the contents.
     * 
     * **Credential required**: *Yes* / **Permission**: *read:drive*
     */
    request<E extends 'drive/files/find-by-hash', P extends Endpoints[E]['req']>(
      endpoint: E,
      params: P,
      credential?: string | null,
    ): Promise<SwitchCaseResponseType<E, P>>;

    /**
     * Search for a drive file by the given parameters.
     * 
     * **Credential required**: *Yes* / **Permission**: *read:drive*
     */
    request<E extends 'drive/files/find', P extends Endpoints[E]['req']>(
      endpoint: E,
      params: P,
      credential?: string | null,
    ): Promise<SwitchCaseResponseType<E, P>>;

    /**
     * Show the properties of a drive file.
     * 
     * **Credential required**: *Yes* / **Permission**: *read:drive*
     */
    request<E extends 'drive/files/show', P extends Endpoints[E]['req']>(
      endpoint: E,
      params: P,
      credential?: string | null,
    ): Promise<SwitchCaseResponseType<E, P>>;

    /**
     * Update the properties of a drive file.
     * 
     * **Credential required**: *Yes* / **Permission**: *write:drive*
     */
    request<E extends 'drive/files/update', P extends Endpoints[E]['req']>(
      endpoint: E,
      params: P,
      credential?: string | null,
    ): Promise<SwitchCaseResponseType<E, P>>;

    /**
     * Request the server to download a new drive file from the specified URL.
     * 
     * **Credential required**: *Yes* / **Permission**: *write:drive*
     */
    request<E extends 'drive/files/upload-from-url', P extends Endpoints[E]['req']>(
      endpoint: E,
      params: P,
      credential?: string | null,
    ): Promise<SwitchCaseResponseType<E, P>>;

    /**
     * No description provided.
     * 
     * **Credential required**: *Yes* / **Permission**: *read:drive*
     */
    request<E extends 'drive/folders', P extends Endpoints[E]['req']>(
      endpoint: E,
      params: P,
      credential?: string | null,
    ): Promise<SwitchCaseResponseType<E, P>>;

    /**
     * No description provided.
     * 
     * **Credential required**: *Yes* / **Permission**: *write:drive*
     */
    request<E extends 'drive/folders/create', P extends Endpoints[E]['req']>(
      endpoint: E,
      params: P,
      credential?: string | null,
    ): Promise<SwitchCaseResponseType<E, P>>;

    /**
     * No description provided.
     * 
     * **Credential required**: *Yes* / **Permission**: *write:drive*
     */
    request<E extends 'drive/folders/delete', P extends Endpoints[E]['req']>(
      endpoint: E,
      params: P,
      credential?: string | null,
    ): Promise<SwitchCaseResponseType<E, P>>;

    /**
     * No description provided.
     * 
     * **Credential required**: *Yes* / **Permission**: *read:drive*
     */
    request<E extends 'drive/folders/find', P extends Endpoints[E]['req']>(
      endpoint: E,
      params: P,
      credential?: string | null,
    ): Promise<SwitchCaseResponseType<E, P>>;

    /**
     * No description provided.
     * 
     * **Credential required**: *Yes* / **Permission**: *read:drive*
     */
    request<E extends 'drive/folders/show', P extends Endpoints[E]['req']>(
      endpoint: E,
      params: P,
      credential?: string | null,
    ): Promise<SwitchCaseResponseType<E, P>>;

    /**
     * No description provided.
     * 
     * **Credential required**: *Yes* / **Permission**: *write:drive*
     */
    request<E extends 'drive/folders/update', P extends Endpoints[E]['req']>(
      endpoint: E,
      params: P,
      credential?: string | null,
    ): Promise<SwitchCaseResponseType<E, P>>;

    /**
     * No description provided.
     * 
     * **Credential required**: *Yes* / **Permission**: *read:drive*
     */
    request<E extends 'drive/stream', P extends Endpoints[E]['req']>(
      endpoint: E,
      params: P,
      credential?: string | null,
    ): Promise<SwitchCaseResponseType<E, P>>;

    /**
     * No description provided.
     * 
     * **Credential required**: *No*
     */
    request<E extends 'email-address/available', P extends Endpoints[E]['req']>(
      endpoint: E,
      params: P,
      credential?: string | null,
    ): Promise<SwitchCaseResponseType<E, P>>;

    /**
     * No description provided.
     * 
     * **Credential required**: *No*
     */
    request<E extends 'endpoint', P extends Endpoints[E]['req']>(
      endpoint: E,
      params: P,
      credential?: string | null,
    ): Promise<SwitchCaseResponseType<E, P>>;

    /**
     * No description provided.
     * 
     * **Credential required**: *No*
     */
    request<E extends 'endpoints', P extends Endpoints[E]['req']>(
      endpoint: E,
      params: P,
      credential?: string | null,
    ): Promise<SwitchCaseResponseType<E, P>>;

    /**
     * No description provided.
     * 
     * **Internal Endpoint**: This endpoint is an API for the misskey mainframe and is not intended for use by third parties.
     * **Credential required**: *Yes*
     */
    request<E extends 'export-custom-emojis', P extends Endpoints[E]['req']>(
      endpoint: E,
      params: P,
      credential?: string | null,
    ): Promise<SwitchCaseResponseType<E, P>>;

    /**
     * No description provided.
     * 
     * **Credential required**: *No*
     */
    request<E extends 'federation/followers', P extends Endpoints[E]['req']>(
      endpoint: E,
      params: P,
      credential?: string | null,
    ): Promise<SwitchCaseResponseType<E, P>>;

    /**
     * No description provided.
     * 
     * **Credential required**: *No*
     */
    request<E extends 'federation/following', P extends Endpoints[E]['req']>(
      endpoint: E,
      params: P,
      credential?: string | null,
    ): Promise<SwitchCaseResponseType<E, P>>;

    /**
     * No description provided.
     * 
     * **Credential required**: *No*
     */
    request<E extends 'federation/instances', P extends Endpoints[E]['req']>(
      endpoint: E,
      params: P,
      credential?: string | null,
    ): Promise<SwitchCaseResponseType<E, P>>;

    /**
     * No description provided.
     * 
     * **Credential required**: *No*
     */
    request<E extends 'federation/show-instance', P extends Endpoints[E]['req']>(
      endpoint: E,
      params: P,
      credential?: string | null,
    ): Promise<SwitchCaseResponseType<E, P>>;

    /**
     * No description provided.
     * 
     * **Credential required**: *No*
     */
    request<E extends 'federation/update-remote-user', P extends Endpoints[E]['req']>(
      endpoint: E,
      params: P,
      credential?: string | null,
    ): Promise<SwitchCaseResponseType<E, P>>;

    /**
     * No description provided.
     * 
     * **Credential required**: *No*
     */
    request<E extends 'federation/users', P extends Endpoints[E]['req']>(
      endpoint: E,
      params: P,
      credential?: string | null,
    ): Promise<SwitchCaseResponseType<E, P>>;

    /**
     * No description provided.
     * 
     * **Credential required**: *No*
     */
    request<E extends 'federation/stats', P extends Endpoints[E]['req']>(
      endpoint: E,
      params: P,
      credential?: string | null,
    ): Promise<SwitchCaseResponseType<E, P>>;

    /**
     * No description provided.
     * 
     * **Credential required**: *Yes* / **Permission**: *write:following*
     */
    request<E extends 'following/create', P extends Endpoints[E]['req']>(
      endpoint: E,
      params: P,
      credential?: string | null,
    ): Promise<SwitchCaseResponseType<E, P>>;

    /**
     * No description provided.
     * 
     * **Credential required**: *Yes* / **Permission**: *write:following*
     */
    request<E extends 'following/delete', P extends Endpoints[E]['req']>(
      endpoint: E,
      params: P,
      credential?: string | null,
    ): Promise<SwitchCaseResponseType<E, P>>;

    /**
     * No description provided.
     * 
     * **Credential required**: *Yes* / **Permission**: *write:following*
     */
    request<E extends 'following/update', P extends Endpoints[E]['req']>(
      endpoint: E,
      params: P,
      credential?: string | null,
    ): Promise<SwitchCaseResponseType<E, P>>;

    /**
     * No description provided.
     * 
     * **Credential required**: *Yes* / **Permission**: *write:following*
     */
    request<E extends 'following/update-all', P extends Endpoints[E]['req']>(
      endpoint: E,
      params: P,
      credential?: string | null,
    ): Promise<SwitchCaseResponseType<E, P>>;

    /**
     * No description provided.
     * 
     * **Credential required**: *Yes* / **Permission**: *write:following*
     */
    request<E extends 'following/invalidate', P extends Endpoints[E]['req']>(
      endpoint: E,
      params: P,
      credential?: string | null,
    ): Promise<SwitchCaseResponseType<E, P>>;

    /**
     * No description provided.
     * 
     * **Credential required**: *Yes* / **Permission**: *write:following*
     */
    request<E extends 'following/requests/accept', P extends Endpoints[E]['req']>(
      endpoint: E,
      params: P,
      credential?: string | null,
    ): Promise<SwitchCaseResponseType<E, P>>;

    /**
     * No description provided.
     * 
     * **Credential required**: *Yes* / **Permission**: *write:following*
     */
    request<E extends 'following/requests/cancel', P extends Endpoints[E]['req']>(
      endpoint: E,
      params: P,
      credential?: string | null,
    ): Promise<SwitchCaseResponseType<E, P>>;

    /**
     * No description provided.
     * 
     * **Credential required**: *Yes* / **Permission**: *read:following*
     */
    request<E extends 'following/requests/list', P extends Endpoints[E]['req']>(
      endpoint: E,
      params: P,
      credential?: string | null,
    ): Promise<SwitchCaseResponseType<E, P>>;

    /**
     * No description provided.
     * 
     * **Credential required**: *Yes* / **Permission**: *write:following*
     */
    request<E extends 'following/requests/reject', P extends Endpoints[E]['req']>(
      endpoint: E,
      params: P,
      credential?: string | null,
    ): Promise<SwitchCaseResponseType<E, P>>;

    /**
     * No description provided.
     * 
     * **Credential required**: *No*
     */
    request<E extends 'gallery/featured', P extends Endpoints[E]['req']>(
      endpoint: E,
      params: P,
      credential?: string | null,
    ): Promise<SwitchCaseResponseType<E, P>>;

    /**
     * No description provided.
     * 
     * **Credential required**: *No*
     */
    request<E extends 'gallery/popular', P extends Endpoints[E]['req']>(
      endpoint: E,
      params: P,
      credential?: string | null,
    ): Promise<SwitchCaseResponseType<E, P>>;

    /**
     * No description provided.
     * 
     * **Credential required**: *No*
     */
    request<E extends 'gallery/posts', P extends Endpoints[E]['req']>(
      endpoint: E,
      params: P,
      credential?: string | null,
    ): Promise<SwitchCaseResponseType<E, P>>;

    /**
     * No description provided.
     * 
     * **Credential required**: *Yes* / **Permission**: *write:gallery*
     */
    request<E extends 'gallery/posts/create', P extends Endpoints[E]['req']>(
      endpoint: E,
      params: P,
      credential?: string | null,
    ): Promise<SwitchCaseResponseType<E, P>>;

    /**
     * No description provided.
     * 
     * **Credential required**: *Yes* / **Permission**: *write:gallery*
     */
    request<E extends 'gallery/posts/delete', P extends Endpoints[E]['req']>(
      endpoint: E,
      params: P,
      credential?: string | null,
    ): Promise<SwitchCaseResponseType<E, P>>;

    /**
     * No description provided.
     * 
     * **Credential required**: *Yes* / **Permission**: *write:gallery-likes*
     */
    request<E extends 'gallery/posts/like', P extends Endpoints[E]['req']>(
      endpoint: E,
      params: P,
      credential?: string | null,
    ): Promise<SwitchCaseResponseType<E, P>>;

    /**
     * No description provided.
     * 
     * **Credential required**: *No*
     */
    request<E extends 'gallery/posts/show', P extends Endpoints[E]['req']>(
      endpoint: E,
      params: P,
      credential?: string | null,
    ): Promise<SwitchCaseResponseType<E, P>>;

    /**
     * No description provided.
     * 
     * **Credential required**: *Yes* / **Permission**: *write:gallery-likes*
     */
    request<E extends 'gallery/posts/unlike', P extends Endpoints[E]['req']>(
      endpoint: E,
      params: P,
      credential?: string | null,
    ): Promise<SwitchCaseResponseType<E, P>>;

    /**
     * No description provided.
     * 
     * **Credential required**: *Yes* / **Permission**: *write:gallery*
     */
    request<E extends 'gallery/posts/update', P extends Endpoints[E]['req']>(
      endpoint: E,
      params: P,
      credential?: string | null,
    ): Promise<SwitchCaseResponseType<E, P>>;

    /**
     * No description provided.
     * 
     * **Credential required**: *No*
     */
    request<E extends 'get-online-users-count', P extends Endpoints[E]['req']>(
      endpoint: E,
      params: P,
      credential?: string | null,
    ): Promise<SwitchCaseResponseType<E, P>>;

    /**
     * No description provided.
     * 
     * **Credential required**: *No*
     */
    request<E extends 'get-avatar-decorations', P extends Endpoints[E]['req']>(
      endpoint: E,
      params: P,
      credential?: string | null,
    ): Promise<SwitchCaseResponseType<E, P>>;

    /**
     * No description provided.
     * 
     * **Credential required**: *No*
     */
    request<E extends 'hashtags/list', P extends Endpoints[E]['req']>(
      endpoint: E,
      params: P,
      credential?: string | null,
    ): Promise<SwitchCaseResponseType<E, P>>;

    /**
     * No description provided.
     * 
     * **Credential required**: *No*
     */
    request<E extends 'hashtags/search', P extends Endpoints[E]['req']>(
      endpoint: E,
      params: P,
      credential?: string | null,
    ): Promise<SwitchCaseResponseType<E, P>>;

    /**
     * No description provided.
     * 
     * **Credential required**: *No*
     */
    request<E extends 'hashtags/show', P extends Endpoints[E]['req']>(
      endpoint: E,
      params: P,
      credential?: string | null,
    ): Promise<SwitchCaseResponseType<E, P>>;

    /**
     * No description provided.
     * 
     * **Credential required**: *No*
     */
    request<E extends 'hashtags/trend', P extends Endpoints[E]['req']>(
      endpoint: E,
      params: P,
      credential?: string | null,
    ): Promise<SwitchCaseResponseType<E, P>>;

    /**
     * No description provided.
     * 
     * **Credential required**: *No*
     */
    request<E extends 'hashtags/users', P extends Endpoints[E]['req']>(
      endpoint: E,
      params: P,
      credential?: string | null,
    ): Promise<SwitchCaseResponseType<E, P>>;

    /**
     * No description provided.
     * 
     * **Credential required**: *Yes* / **Permission**: *read:account*
     */
    request<E extends 'i', P extends Endpoints[E]['req']>(
      endpoint: E,
      params: P,
      credential?: string | null,
    ): Promise<SwitchCaseResponseType<E, P>>;

    /**
     * No description provided.
     * 
     * **Internal Endpoint**: This endpoint is an API for the misskey mainframe and is not intended for use by third parties.
     * **Credential required**: *Yes*
     */
    request<E extends 'i/2fa/done', P extends Endpoints[E]['req']>(
      endpoint: E,
      params: P,
      credential?: string | null,
    ): Promise<SwitchCaseResponseType<E, P>>;

    /**
     * No description provided.
     * 
     * **Internal Endpoint**: This endpoint is an API for the misskey mainframe and is not intended for use by third parties.
     * **Credential required**: *Yes*
     */
    request<E extends 'i/2fa/key-done', P extends Endpoints[E]['req']>(
      endpoint: E,
      params: P,
      credential?: string | null,
    ): Promise<SwitchCaseResponseType<E, P>>;

    /**
     * No description provided.
     * 
     * **Internal Endpoint**: This endpoint is an API for the misskey mainframe and is not intended for use by third parties.
     * **Credential required**: *Yes*
     */
    request<E extends 'i/2fa/password-less', P extends Endpoints[E]['req']>(
      endpoint: E,
      params: P,
      credential?: string | null,
    ): Promise<SwitchCaseResponseType<E, P>>;

    /**
     * No description provided.
     * 
     * **Internal Endpoint**: This endpoint is an API for the misskey mainframe and is not intended for use by third parties.
     * **Credential required**: *Yes*
     */
    request<E extends 'i/2fa/register-key', P extends Endpoints[E]['req']>(
      endpoint: E,
      params: P,
      credential?: string | null,
    ): Promise<SwitchCaseResponseType<E, P>>;

    /**
     * No description provided.
     * 
     * **Internal Endpoint**: This endpoint is an API for the misskey mainframe and is not intended for use by third parties.
     * **Credential required**: *Yes*
     */
    request<E extends 'i/2fa/register', P extends Endpoints[E]['req']>(
      endpoint: E,
      params: P,
      credential?: string | null,
    ): Promise<SwitchCaseResponseType<E, P>>;

    /**
     * No description provided.
     * 
     * **Internal Endpoint**: This endpoint is an API for the misskey mainframe and is not intended for use by third parties.
     * **Credential required**: *Yes*
     */
    request<E extends 'i/2fa/update-key', P extends Endpoints[E]['req']>(
      endpoint: E,
      params: P,
      credential?: string | null,
    ): Promise<SwitchCaseResponseType<E, P>>;

    /**
     * No description provided.
     * 
     * **Internal Endpoint**: This endpoint is an API for the misskey mainframe and is not intended for use by third parties.
     * **Credential required**: *Yes*
     */
    request<E extends 'i/2fa/remove-key', P extends Endpoints[E]['req']>(
      endpoint: E,
      params: P,
      credential?: string | null,
    ): Promise<SwitchCaseResponseType<E, P>>;

    /**
     * No description provided.
     * 
     * **Internal Endpoint**: This endpoint is an API for the misskey mainframe and is not intended for use by third parties.
     * **Credential required**: *Yes*
     */
    request<E extends 'i/2fa/unregister', P extends Endpoints[E]['req']>(
      endpoint: E,
      params: P,
      credential?: string | null,
    ): Promise<SwitchCaseResponseType<E, P>>;

    /**
     * No description provided.
     * 
     * **Internal Endpoint**: This endpoint is an API for the misskey mainframe and is not intended for use by third parties.
     * **Credential required**: *Yes*
     */
    request<E extends 'i/apps', P extends Endpoints[E]['req']>(
      endpoint: E,
      params: P,
      credential?: string | null,
    ): Promise<SwitchCaseResponseType<E, P>>;

    /**
     * No description provided.
     * 
     * **Internal Endpoint**: This endpoint is an API for the misskey mainframe and is not intended for use by third parties.
     * **Credential required**: *Yes*
     */
    request<E extends 'i/authorized-apps', P extends Endpoints[E]['req']>(
      endpoint: E,
      params: P,
      credential?: string | null,
    ): Promise<SwitchCaseResponseType<E, P>>;

    /**
     * No description provided.
     * 
     * **Credential required**: *Yes* / **Permission**: *write:account*
     */
    request<E extends 'i/claim-achievement', P extends Endpoints[E]['req']>(
      endpoint: E,
      params: P,
      credential?: string | null,
    ): Promise<SwitchCaseResponseType<E, P>>;

    /**
     * No description provided.
     * 
     * **Internal Endpoint**: This endpoint is an API for the misskey mainframe and is not intended for use by third parties.
     * **Credential required**: *Yes*
     */
    request<E extends 'i/change-password', P extends Endpoints[E]['req']>(
      endpoint: E,
      params: P,
      credential?: string | null,
    ): Promise<SwitchCaseResponseType<E, P>>;

    /**
     * No description provided.
     * 
     * **Internal Endpoint**: This endpoint is an API for the misskey mainframe and is not intended for use by third parties.
     * **Credential required**: *Yes*
     */
    request<E extends 'i/delete-account', P extends Endpoints[E]['req']>(
      endpoint: E,
      params: P,
      credential?: string | null,
    ): Promise<SwitchCaseResponseType<E, P>>;

    /**
     * No description provided.
     * 
     * **Internal Endpoint**: This endpoint is an API for the misskey mainframe and is not intended for use by third parties.
     * **Credential required**: *Yes*
     */
    request<E extends 'i/export-blocking', P extends Endpoints[E]['req']>(
      endpoint: E,
      params: P,
      credential?: string | null,
    ): Promise<SwitchCaseResponseType<E, P>>;

    /**
     * No description provided.
     * 
     * **Internal Endpoint**: This endpoint is an API for the misskey mainframe and is not intended for use by third parties.
     * **Credential required**: *Yes*
     */
    request<E extends 'i/export-following', P extends Endpoints[E]['req']>(
      endpoint: E,
      params: P,
      credential?: string | null,
    ): Promise<SwitchCaseResponseType<E, P>>;

    /**
     * No description provided.
     * 
     * **Internal Endpoint**: This endpoint is an API for the misskey mainframe and is not intended for use by third parties.
     * **Credential required**: *Yes*
     */
    request<E extends 'i/export-mute', P extends Endpoints[E]['req']>(
      endpoint: E,
      params: P,
      credential?: string | null,
    ): Promise<SwitchCaseResponseType<E, P>>;

    /**
     * No description provided.
     * 
     * **Internal Endpoint**: This endpoint is an API for the misskey mainframe and is not intended for use by third parties.
     * **Credential required**: *Yes*
     */
    request<E extends 'i/export-notes', P extends Endpoints[E]['req']>(
      endpoint: E,
      params: P,
      credential?: string | null,
    ): Promise<SwitchCaseResponseType<E, P>>;

    /**
     * No description provided.
     * 
     * **Internal Endpoint**: This endpoint is an API for the misskey mainframe and is not intended for use by third parties.
     * **Credential required**: *Yes*
     */
    request<E extends 'i/export-clips', P extends Endpoints[E]['req']>(
      endpoint: E,
      params: P,
      credential?: string | null,
    ): Promise<SwitchCaseResponseType<E, P>>;

    /**
     * No description provided.
     * 
     * **Internal Endpoint**: This endpoint is an API for the misskey mainframe and is not intended for use by third parties.
     * **Credential required**: *Yes*
     */
    request<E extends 'i/export-favorites', P extends Endpoints[E]['req']>(
      endpoint: E,
      params: P,
      credential?: string | null,
    ): Promise<SwitchCaseResponseType<E, P>>;

    /**
     * No description provided.
     * 
     * **Internal Endpoint**: This endpoint is an API for the misskey mainframe and is not intended for use by third parties.
     * **Credential required**: *Yes*
     */
    request<E extends 'i/export-user-lists', P extends Endpoints[E]['req']>(
      endpoint: E,
      params: P,
      credential?: string | null,
    ): Promise<SwitchCaseResponseType<E, P>>;

    /**
     * No description provided.
     * 
     * **Internal Endpoint**: This endpoint is an API for the misskey mainframe and is not intended for use by third parties.
     * **Credential required**: *Yes*
     */
    request<E extends 'i/export-antennas', P extends Endpoints[E]['req']>(
      endpoint: E,
      params: P,
      credential?: string | null,
    ): Promise<SwitchCaseResponseType<E, P>>;

    /**
     * No description provided.
     * 
     * **Credential required**: *Yes* / **Permission**: *read:favorites*
     */
    request<E extends 'i/favorites', P extends Endpoints[E]['req']>(
      endpoint: E,
      params: P,
      credential?: string | null,
    ): Promise<SwitchCaseResponseType<E, P>>;

    /**
     * No description provided.
     * 
     * **Credential required**: *Yes* / **Permission**: *read:gallery-likes*
     */
    request<E extends 'i/gallery/likes', P extends Endpoints[E]['req']>(
      endpoint: E,
      params: P,
      credential?: string | null,
    ): Promise<SwitchCaseResponseType<E, P>>;

    /**
     * No description provided.
     * 
     * **Credential required**: *Yes* / **Permission**: *read:gallery*
     */
    request<E extends 'i/gallery/posts', P extends Endpoints[E]['req']>(
      endpoint: E,
      params: P,
      credential?: string | null,
    ): Promise<SwitchCaseResponseType<E, P>>;

    /**
     * No description provided.
     * 
     * **Internal Endpoint**: This endpoint is an API for the misskey mainframe and is not intended for use by third parties.
     * **Credential required**: *Yes*
     */
    request<E extends 'i/import-blocking', P extends Endpoints[E]['req']>(
      endpoint: E,
      params: P,
      credential?: string | null,
    ): Promise<SwitchCaseResponseType<E, P>>;

    /**
     * No description provided.
     * 
     * **Internal Endpoint**: This endpoint is an API for the misskey mainframe and is not intended for use by third parties.
     * **Credential required**: *Yes*
     */
    request<E extends 'i/import-following', P extends Endpoints[E]['req']>(
      endpoint: E,
      params: P,
      credential?: string | null,
    ): Promise<SwitchCaseResponseType<E, P>>;

    /**
     * No description provided.
     * 
     * **Internal Endpoint**: This endpoint is an API for the misskey mainframe and is not intended for use by third parties.
     * **Credential required**: *Yes*
     */
    request<E extends 'i/import-muting', P extends Endpoints[E]['req']>(
      endpoint: E,
      params: P,
      credential?: string | null,
    ): Promise<SwitchCaseResponseType<E, P>>;

    /**
     * No description provided.
     * 
     * **Internal Endpoint**: This endpoint is an API for the misskey mainframe and is not intended for use by third parties.
     * **Credential required**: *Yes*
     */
    request<E extends 'i/import-user-lists', P extends Endpoints[E]['req']>(
      endpoint: E,
      params: P,
      credential?: string | null,
    ): Promise<SwitchCaseResponseType<E, P>>;

    /**
     * No description provided.
     * 
     * **Internal Endpoint**: This endpoint is an API for the misskey mainframe and is not intended for use by third parties.
     * **Credential required**: *Yes*
     */
    request<E extends 'i/import-antennas', P extends Endpoints[E]['req']>(
      endpoint: E,
      params: P,
      credential?: string | null,
    ): Promise<SwitchCaseResponseType<E, P>>;

    /**
     * No description provided.
     * 
     * **Credential required**: *Yes* / **Permission**: *read:notifications*
     */
    request<E extends 'i/notifications', P extends Endpoints[E]['req']>(
      endpoint: E,
      params: P,
      credential?: string | null,
    ): Promise<SwitchCaseResponseType<E, P>>;

    /**
     * No description provided.
     * 
     * **Credential required**: *Yes* / **Permission**: *read:notifications*
     */
    request<E extends 'i/notifications-grouped', P extends Endpoints[E]['req']>(
      endpoint: E,
      params: P,
      credential?: string | null,
    ): Promise<SwitchCaseResponseType<E, P>>;

    /**
     * No description provided.
     * 
     * **Credential required**: *Yes* / **Permission**: *read:page-likes*
     */
    request<E extends 'i/page-likes', P extends Endpoints[E]['req']>(
      endpoint: E,
      params: P,
      credential?: string | null,
    ): Promise<SwitchCaseResponseType<E, P>>;

    /**
     * No description provided.
     * 
     * **Credential required**: *Yes* / **Permission**: *read:pages*
     */
    request<E extends 'i/pages', P extends Endpoints[E]['req']>(
      endpoint: E,
      params: P,
      credential?: string | null,
    ): Promise<SwitchCaseResponseType<E, P>>;

    /**
     * No description provided.
     * 
     * **Credential required**: *Yes* / **Permission**: *write:account*
     */
    request<E extends 'i/pin', P extends Endpoints[E]['req']>(
      endpoint: E,
      params: P,
      credential?: string | null,
    ): Promise<SwitchCaseResponseType<E, P>>;

    /**
     * No description provided.
     * 
     * **Credential required**: *Yes* / **Permission**: *write:account*
     */
    request<E extends 'i/read-all-unread-notes', P extends Endpoints[E]['req']>(
      endpoint: E,
      params: P,
      credential?: string | null,
    ): Promise<SwitchCaseResponseType<E, P>>;

    /**
     * No description provided.
     * 
     * **Credential required**: *Yes* / **Permission**: *write:account*
     */
    request<E extends 'i/read-announcement', P extends Endpoints[E]['req']>(
      endpoint: E,
      params: P,
      credential?: string | null,
    ): Promise<SwitchCaseResponseType<E, P>>;

    /**
     * No description provided.
     * 
     * **Internal Endpoint**: This endpoint is an API for the misskey mainframe and is not intended for use by third parties.
     * **Credential required**: *Yes*
     */
    request<E extends 'i/regenerate-token', P extends Endpoints[E]['req']>(
      endpoint: E,
      params: P,
      credential?: string | null,
    ): Promise<SwitchCaseResponseType<E, P>>;

    /**
     * No description provided.
     * 
     * **Credential required**: *Yes* / **Permission**: *read:account*
     */
    request<E extends 'i/registry/get-all', P extends Endpoints[E]['req']>(
      endpoint: E,
      params: P,
      credential?: string | null,
    ): Promise<SwitchCaseResponseType<E, P>>;

    /**
     * No description provided.
     * 
     * **Credential required**: *Yes* / **Permission**: *read:account*
     */
    request<E extends 'i/registry/get-detail', P extends Endpoints[E]['req']>(
      endpoint: E,
      params: P,
      credential?: string | null,
    ): Promise<SwitchCaseResponseType<E, P>>;

    /**
     * No description provided.
     * 
     * **Credential required**: *Yes* / **Permission**: *read:account*
     */
    request<E extends 'i/registry/get', P extends Endpoints[E]['req']>(
      endpoint: E,
      params: P,
      credential?: string | null,
    ): Promise<SwitchCaseResponseType<E, P>>;

    /**
     * No description provided.
     * 
     * **Credential required**: *Yes* / **Permission**: *read:account*
     */
    request<E extends 'i/registry/keys-with-type', P extends Endpoints[E]['req']>(
      endpoint: E,
      params: P,
      credential?: string | null,
    ): Promise<SwitchCaseResponseType<E, P>>;

    /**
     * No description provided.
     * 
     * **Credential required**: *Yes* / **Permission**: *read:account*
     */
    request<E extends 'i/registry/keys', P extends Endpoints[E]['req']>(
      endpoint: E,
      params: P,
      credential?: string | null,
    ): Promise<SwitchCaseResponseType<E, P>>;

    /**
     * No description provided.
     * 
     * **Credential required**: *Yes* / **Permission**: *write:account*
     */
    request<E extends 'i/registry/remove', P extends Endpoints[E]['req']>(
      endpoint: E,
      params: P,
      credential?: string | null,
    ): Promise<SwitchCaseResponseType<E, P>>;

    /**
     * No description provided.
     * 
     * **Internal Endpoint**: This endpoint is an API for the misskey mainframe and is not intended for use by third parties.
     * **Credential required**: *Yes*
     */
    request<E extends 'i/registry/scopes-with-domain', P extends Endpoints[E]['req']>(
      endpoint: E,
      params: P,
      credential?: string | null,
    ): Promise<SwitchCaseResponseType<E, P>>;

    /**
     * No description provided.
     * 
     * **Credential required**: *Yes* / **Permission**: *write:account*
     */
    request<E extends 'i/registry/set', P extends Endpoints[E]['req']>(
      endpoint: E,
      params: P,
      credential?: string | null,
    ): Promise<SwitchCaseResponseType<E, P>>;

    /**
     * No description provided.
     * 
     * **Internal Endpoint**: This endpoint is an API for the misskey mainframe and is not intended for use by third parties.
     * **Credential required**: *Yes*
     */
    request<E extends 'i/revoke-token', P extends Endpoints[E]['req']>(
      endpoint: E,
      params: P,
      credential?: string | null,
    ): Promise<SwitchCaseResponseType<E, P>>;

    /**
     * No description provided.
     * 
     * **Internal Endpoint**: This endpoint is an API for the misskey mainframe and is not intended for use by third parties.
     * **Credential required**: *Yes*
     */
    request<E extends 'i/signin-history', P extends Endpoints[E]['req']>(
      endpoint: E,
      params: P,
      credential?: string | null,
    ): Promise<SwitchCaseResponseType<E, P>>;

    /**
     * No description provided.
     * 
     * **Credential required**: *Yes* / **Permission**: *write:account*
     */
    request<E extends 'i/unpin', P extends Endpoints[E]['req']>(
      endpoint: E,
      params: P,
      credential?: string | null,
    ): Promise<SwitchCaseResponseType<E, P>>;

    /**
     * No description provided.
     * 
     * **Internal Endpoint**: This endpoint is an API for the misskey mainframe and is not intended for use by third parties.
     * **Credential required**: *Yes*
     */
    request<E extends 'i/update-email', P extends Endpoints[E]['req']>(
      endpoint: E,
      params: P,
      credential?: string | null,
    ): Promise<SwitchCaseResponseType<E, P>>;

    /**
     * No description provided.
     * 
     * **Credential required**: *Yes* / **Permission**: *write:account*
     */
    request<E extends 'i/update', P extends Endpoints[E]['req']>(
      endpoint: E,
      params: P,
      credential?: string | null,
    ): Promise<SwitchCaseResponseType<E, P>>;

    /**
     * No description provided.
     * 
     * **Internal Endpoint**: This endpoint is an API for the misskey mainframe and is not intended for use by third parties.
     * **Credential required**: *Yes*
     */
    request<E extends 'i/move', P extends Endpoints[E]['req']>(
      endpoint: E,
      params: P,
      credential?: string | null,
    ): Promise<SwitchCaseResponseType<E, P>>;

    /**
     * No description provided.
     * 
     * **Credential required**: *Yes* / **Permission**: *write:account*
     */
    request<E extends 'i/webhooks/create', P extends Endpoints[E]['req']>(
      endpoint: E,
      params: P,
      credential?: string | null,
    ): Promise<SwitchCaseResponseType<E, P>>;

    /**
     * No description provided.
     * 
     * **Credential required**: *Yes* / **Permission**: *read:account*
     */
    request<E extends 'i/webhooks/list', P extends Endpoints[E]['req']>(
      endpoint: E,
      params: P,
      credential?: string | null,
    ): Promise<SwitchCaseResponseType<E, P>>;

    /**
     * No description provided.
     * 
     * **Credential required**: *Yes* / **Permission**: *read:account*
     */
    request<E extends 'i/webhooks/show', P extends Endpoints[E]['req']>(
      endpoint: E,
      params: P,
      credential?: string | null,
    ): Promise<SwitchCaseResponseType<E, P>>;

    /**
     * No description provided.
     * 
     * **Credential required**: *Yes* / **Permission**: *write:account*
     */
    request<E extends 'i/webhooks/update', P extends Endpoints[E]['req']>(
      endpoint: E,
      params: P,
      credential?: string | null,
    ): Promise<SwitchCaseResponseType<E, P>>;

    /**
     * No description provided.
     * 
     * **Credential required**: *Yes* / **Permission**: *write:account*
     */
    request<E extends 'i/webhooks/delete', P extends Endpoints[E]['req']>(
      endpoint: E,
      params: P,
      credential?: string | null,
    ): Promise<SwitchCaseResponseType<E, P>>;

    /**
     * No description provided.
     * 
     * **Credential required**: *Yes* / **Permission**: *write:invite-codes*
     */
    request<E extends 'invite/create', P extends Endpoints[E]['req']>(
      endpoint: E,
      params: P,
      credential?: string | null,
    ): Promise<SwitchCaseResponseType<E, P>>;

    /**
     * No description provided.
     * 
     * **Credential required**: *Yes* / **Permission**: *write:invite-codes*
     */
    request<E extends 'invite/delete', P extends Endpoints[E]['req']>(
      endpoint: E,
      params: P,
      credential?: string | null,
    ): Promise<SwitchCaseResponseType<E, P>>;

    /**
     * No description provided.
     * 
     * **Credential required**: *Yes* / **Permission**: *read:invite-codes*
     */
    request<E extends 'invite/list', P extends Endpoints[E]['req']>(
      endpoint: E,
      params: P,
      credential?: string | null,
    ): Promise<SwitchCaseResponseType<E, P>>;

    /**
     * No description provided.
     * 
     * **Credential required**: *Yes* / **Permission**: *read:invite-codes*
     */
    request<E extends 'invite/limit', P extends Endpoints[E]['req']>(
      endpoint: E,
      params: P,
      credential?: string | null,
    ): Promise<SwitchCaseResponseType<E, P>>;

    /**
     * No description provided.
     * 
     * **Credential required**: *No*
     */
    request<E extends 'meta', P extends Endpoints[E]['req']>(
      endpoint: E,
      params: P,
      credential?: string | null,
    ): Promise<SwitchCaseResponseType<E, P>>;

    /**
     * No description provided.
     * 
     * **Credential required**: *No*
     */
    request<E extends 'emojis', P extends Endpoints[E]['req']>(
      endpoint: E,
      params: P,
      credential?: string | null,
    ): Promise<SwitchCaseResponseType<E, P>>;

    /**
     * No description provided.
     * 
     * **Credential required**: *No*
     */
    request<E extends 'emoji', P extends Endpoints[E]['req']>(
      endpoint: E,
      params: P,
      credential?: string | null,
    ): Promise<SwitchCaseResponseType<E, P>>;

    /**
     * No description provided.
     * 
     * **Internal Endpoint**: This endpoint is an API for the misskey mainframe and is not intended for use by third parties.
     * **Credential required**: *Yes*
     */
    request<E extends 'miauth/gen-token', P extends Endpoints[E]['req']>(
      endpoint: E,
      params: P,
      credential?: string | null,
    ): Promise<SwitchCaseResponseType<E, P>>;

    /**
     * No description provided.
     * 
     * **Credential required**: *Yes* / **Permission**: *write:mutes*
     */
    request<E extends 'mute/create', P extends Endpoints[E]['req']>(
      endpoint: E,
      params: P,
      credential?: string | null,
    ): Promise<SwitchCaseResponseType<E, P>>;

    /**
     * No description provided.
     * 
     * **Credential required**: *Yes* / **Permission**: *write:mutes*
     */
    request<E extends 'mute/delete', P extends Endpoints[E]['req']>(
      endpoint: E,
      params: P,
      credential?: string | null,
    ): Promise<SwitchCaseResponseType<E, P>>;

    /**
     * No description provided.
     * 
     * **Credential required**: *Yes* / **Permission**: *read:mutes*
     */
    request<E extends 'mute/list', P extends Endpoints[E]['req']>(
      endpoint: E,
      params: P,
      credential?: string | null,
    ): Promise<SwitchCaseResponseType<E, P>>;

    /**
     * No description provided.
     * 
     * **Credential required**: *Yes* / **Permission**: *write:mutes*
     */
    request<E extends 'renote-mute/create', P extends Endpoints[E]['req']>(
      endpoint: E,
      params: P,
      credential?: string | null,
    ): Promise<SwitchCaseResponseType<E, P>>;

    /**
     * No description provided.
     * 
     * **Credential required**: *Yes* / **Permission**: *write:mutes*
     */
    request<E extends 'renote-mute/delete', P extends Endpoints[E]['req']>(
      endpoint: E,
      params: P,
      credential?: string | null,
    ): Promise<SwitchCaseResponseType<E, P>>;

    /**
     * No description provided.
     * 
     * **Credential required**: *Yes* / **Permission**: *read:mutes*
     */
    request<E extends 'renote-mute/list', P extends Endpoints[E]['req']>(
      endpoint: E,
      params: P,
      credential?: string | null,
    ): Promise<SwitchCaseResponseType<E, P>>;

    /**
     * No description provided.
     * 
     * **Credential required**: *Yes* / **Permission**: *read:account*
     */
    request<E extends 'my/apps', P extends Endpoints[E]['req']>(
      endpoint: E,
      params: P,
      credential?: string | null,
    ): Promise<SwitchCaseResponseType<E, P>>;

    /**
     * No description provided.
     * 
     * **Credential required**: *No*
     */
    request<E extends 'notes', P extends Endpoints[E]['req']>(
      endpoint: E,
      params: P,
      credential?: string | null,
    ): Promise<SwitchCaseResponseType<E, P>>;

    /**
     * No description provided.
     * 
     * **Credential required**: *No*
     */
    request<E extends 'notes/children', P extends Endpoints[E]['req']>(
      endpoint: E,
      params: P,
      credential?: string | null,
    ): Promise<SwitchCaseResponseType<E, P>>;

    /**
     * No description provided.
     * 
     * **Credential required**: *No*
     */
    request<E extends 'notes/clips', P extends Endpoints[E]['req']>(
      endpoint: E,
      params: P,
      credential?: string | null,
    ): Promise<SwitchCaseResponseType<E, P>>;

    /**
     * No description provided.
     * 
     * **Credential required**: *No*
     */
    request<E extends 'notes/conversation', P extends Endpoints[E]['req']>(
      endpoint: E,
      params: P,
      credential?: string | null,
    ): Promise<SwitchCaseResponseType<E, P>>;

    /**
     * No description provided.
     * 
     * **Credential required**: *Yes* / **Permission**: *write:notes*
     */
    request<E extends 'notes/create', P extends Endpoints[E]['req']>(
      endpoint: E,
      params: P,
      credential?: string | null,
    ): Promise<SwitchCaseResponseType<E, P>>;

    /**
     * No description provided.
     * 
     * **Credential required**: *Yes* / **Permission**: *write:notes*
     */
    request<E extends 'notes/delete', P extends Endpoints[E]['req']>(
      endpoint: E,
      params: P,
      credential?: string | null,
    ): Promise<SwitchCaseResponseType<E, P>>;

    /**
     * No description provided.
     * 
     * **Credential required**: *Yes* / **Permission**: *write:favorites*
     */
    request<E extends 'notes/favorites/create', P extends Endpoints[E]['req']>(
      endpoint: E,
      params: P,
      credential?: string | null,
    ): Promise<SwitchCaseResponseType<E, P>>;

    /**
     * No description provided.
     * 
     * **Credential required**: *Yes* / **Permission**: *write:favorites*
     */
    request<E extends 'notes/favorites/delete', P extends Endpoints[E]['req']>(
      endpoint: E,
      params: P,
      credential?: string | null,
    ): Promise<SwitchCaseResponseType<E, P>>;

    /**
     * No description provided.
     * 
     * **Credential required**: *No*
     */
    request<E extends 'notes/featured', P extends Endpoints[E]['req']>(
      endpoint: E,
      params: P,
      credential?: string | null,
    ): Promise<SwitchCaseResponseType<E, P>>;

    /**
     * No description provided.
     * 
     * **Credential required**: *No*
     */
    request<E extends 'notes/global-timeline', P extends Endpoints[E]['req']>(
      endpoint: E,
      params: P,
      credential?: string | null,
    ): Promise<SwitchCaseResponseType<E, P>>;

    /**
     * No description provided.
     * 
     * **Credential required**: *Yes* / **Permission**: *read:account*
     */
    request<E extends 'notes/hybrid-timeline', P extends Endpoints[E]['req']>(
      endpoint: E,
      params: P,
      credential?: string | null,
    ): Promise<SwitchCaseResponseType<E, P>>;

    /**
     * No description provided.
     * 
     * **Credential required**: *No*
     */
    request<E extends 'notes/local-timeline', P extends Endpoints[E]['req']>(
      endpoint: E,
      params: P,
      credential?: string | null,
    ): Promise<SwitchCaseResponseType<E, P>>;

    /**
     * No description provided.
     * 
     * **Credential required**: *Yes* / **Permission**: *read:account*
     */
    request<E extends 'notes/mentions', P extends Endpoints[E]['req']>(
      endpoint: E,
      params: P,
      credential?: string | null,
    ): Promise<SwitchCaseResponseType<E, P>>;

    /**
     * No description provided.
     * 
     * **Credential required**: *Yes* / **Permission**: *read:account*
     */
    request<E extends 'notes/polls/recommendation', P extends Endpoints[E]['req']>(
      endpoint: E,
      params: P,
      credential?: string | null,
    ): Promise<SwitchCaseResponseType<E, P>>;

    /**
     * No description provided.
     * 
     * **Credential required**: *Yes* / **Permission**: *write:votes*
     */
    request<E extends 'notes/polls/vote', P extends Endpoints[E]['req']>(
      endpoint: E,
      params: P,
      credential?: string | null,
    ): Promise<SwitchCaseResponseType<E, P>>;

    /**
     * No description provided.
     * 
     * **Credential required**: *No*
     */
    request<E extends 'notes/reactions', P extends Endpoints[E]['req']>(
      endpoint: E,
      params: P,
      credential?: string | null,
    ): Promise<SwitchCaseResponseType<E, P>>;

    /**
     * No description provided.
     * 
     * **Credential required**: *Yes* / **Permission**: *write:reactions*
     */
    request<E extends 'notes/reactions/create', P extends Endpoints[E]['req']>(
      endpoint: E,
      params: P,
      credential?: string | null,
    ): Promise<SwitchCaseResponseType<E, P>>;

    /**
     * No description provided.
     * 
     * **Credential required**: *Yes* / **Permission**: *write:reactions*
     */
    request<E extends 'notes/reactions/delete', P extends Endpoints[E]['req']>(
      endpoint: E,
      params: P,
      credential?: string | null,
    ): Promise<SwitchCaseResponseType<E, P>>;

    /**
     * No description provided.
     * 
     * **Credential required**: *No*
     */
    request<E extends 'notes/renotes', P extends Endpoints[E]['req']>(
      endpoint: E,
      params: P,
      credential?: string | null,
    ): Promise<SwitchCaseResponseType<E, P>>;

    /**
     * No description provided.
     * 
     * **Credential required**: *No*
     */
    request<E extends 'notes/replies', P extends Endpoints[E]['req']>(
      endpoint: E,
      params: P,
      credential?: string | null,
    ): Promise<SwitchCaseResponseType<E, P>>;

    /**
     * No description provided.
     * 
     * **Credential required**: *No*
     */
    request<E extends 'notes/search-by-tag', P extends Endpoints[E]['req']>(
      endpoint: E,
      params: P,
      credential?: string | null,
    ): Promise<SwitchCaseResponseType<E, P>>;

    /**
     * No description provided.
     * 
     * **Credential required**: *No*
     */
    request<E extends 'notes/search', P extends Endpoints[E]['req']>(
      endpoint: E,
      params: P,
      credential?: string | null,
    ): Promise<SwitchCaseResponseType<E, P>>;

    /**
     * No description provided.
     * 
     * **Credential required**: *No*
     */
    request<E extends 'notes/show', P extends Endpoints[E]['req']>(
      endpoint: E,
      params: P,
      credential?: string | null,
    ): Promise<SwitchCaseResponseType<E, P>>;

    /**
     * No description provided.
     * 
     * **Credential required**: *Yes* / **Permission**: *read:account*
     */
    request<E extends 'notes/state', P extends Endpoints[E]['req']>(
      endpoint: E,
      params: P,
      credential?: string | null,
    ): Promise<SwitchCaseResponseType<E, P>>;

    /**
     * No description provided.
     * 
     * **Credential required**: *Yes* / **Permission**: *write:account*
     */
    request<E extends 'notes/thread-muting/create', P extends Endpoints[E]['req']>(
      endpoint: E,
      params: P,
      credential?: string | null,
    ): Promise<SwitchCaseResponseType<E, P>>;

    /**
     * No description provided.
     * 
     * **Credential required**: *Yes* / **Permission**: *write:account*
     */
    request<E extends 'notes/thread-muting/delete', P extends Endpoints[E]['req']>(
      endpoint: E,
      params: P,
      credential?: string | null,
    ): Promise<SwitchCaseResponseType<E, P>>;

    /**
     * No description provided.
     * 
     * **Credential required**: *Yes* / **Permission**: *read:account*
     */
    request<E extends 'notes/timeline', P extends Endpoints[E]['req']>(
      endpoint: E,
      params: P,
      credential?: string | null,
    ): Promise<SwitchCaseResponseType<E, P>>;

    /**
     * No description provided.
     * 
     * **Credential required**: *Yes* / **Permission**: *read:account*
     */
    request<E extends 'notes/translate', P extends Endpoints[E]['req']>(
      endpoint: E,
      params: P,
      credential?: string | null,
    ): Promise<SwitchCaseResponseType<E, P>>;

    /**
     * No description provided.
     * 
     * **Credential required**: *Yes* / **Permission**: *write:notes*
     */
    request<E extends 'notes/unrenote', P extends Endpoints[E]['req']>(
      endpoint: E,
      params: P,
      credential?: string | null,
    ): Promise<SwitchCaseResponseType<E, P>>;

    /**
     * No description provided.
     * 
     * **Credential required**: *Yes* / **Permission**: *read:account*
     */
    request<E extends 'notes/user-list-timeline', P extends Endpoints[E]['req']>(
      endpoint: E,
      params: P,
      credential?: string | null,
    ): Promise<SwitchCaseResponseType<E, P>>;

    /**
     * No description provided.
     * 
     * **Credential required**: *Yes* / **Permission**: *write:notifications*
     */
    request<E extends 'notifications/create', P extends Endpoints[E]['req']>(
      endpoint: E,
      params: P,
      credential?: string | null,
    ): Promise<SwitchCaseResponseType<E, P>>;

    /**
     * No description provided.
     * 
     * **Credential required**: *Yes* / **Permission**: *write:notifications*
     */
    request<E extends 'notifications/mark-all-as-read', P extends Endpoints[E]['req']>(
      endpoint: E,
      params: P,
      credential?: string | null,
    ): Promise<SwitchCaseResponseType<E, P>>;

    /**
     * No description provided.
     * 
     * **Credential required**: *Yes* / **Permission**: *write:notifications*
     */
    request<E extends 'notifications/test-notification', P extends Endpoints[E]['req']>(
      endpoint: E,
      params: P,
      credential?: string | null,
    ): Promise<SwitchCaseResponseType<E, P>>;

    /**
     * No description provided.
     * 
     * **Internal Endpoint**: This endpoint is an API for the misskey mainframe and is not intended for use by third parties.
     * **Credential required**: *Yes*
     */
    request<E extends 'page-push', P extends Endpoints[E]['req']>(
      endpoint: E,
      params: P,
      credential?: string | null,
    ): Promise<SwitchCaseResponseType<E, P>>;

    /**
     * No description provided.
     * 
     * **Credential required**: *Yes* / **Permission**: *write:pages*
     */
    request<E extends 'pages/create', P extends Endpoints[E]['req']>(
      endpoint: E,
      params: P,
      credential?: string | null,
    ): Promise<SwitchCaseResponseType<E, P>>;

    /**
     * No description provided.
     * 
     * **Credential required**: *Yes* / **Permission**: *write:pages*
     */
    request<E extends 'pages/delete', P extends Endpoints[E]['req']>(
      endpoint: E,
      params: P,
      credential?: string | null,
    ): Promise<SwitchCaseResponseType<E, P>>;

    /**
     * No description provided.
     * 
     * **Credential required**: *No*
     */
    request<E extends 'pages/featured', P extends Endpoints[E]['req']>(
      endpoint: E,
      params: P,
      credential?: string | null,
    ): Promise<SwitchCaseResponseType<E, P>>;

    /**
     * No description provided.
     * 
     * **Credential required**: *Yes* / **Permission**: *write:page-likes*
     */
    request<E extends 'pages/like', P extends Endpoints[E]['req']>(
      endpoint: E,
      params: P,
      credential?: string | null,
    ): Promise<SwitchCaseResponseType<E, P>>;

    /**
     * No description provided.
     * 
     * **Credential required**: *No*
     */
    request<E extends 'pages/show', P extends Endpoints[E]['req']>(
      endpoint: E,
      params: P,
      credential?: string | null,
    ): Promise<SwitchCaseResponseType<E, P>>;

    /**
     * No description provided.
     * 
     * **Credential required**: *Yes* / **Permission**: *write:page-likes*
     */
    request<E extends 'pages/unlike', P extends Endpoints[E]['req']>(
      endpoint: E,
      params: P,
      credential?: string | null,
    ): Promise<SwitchCaseResponseType<E, P>>;

    /**
     * No description provided.
     * 
     * **Credential required**: *Yes* / **Permission**: *write:pages*
     */
    request<E extends 'pages/update', P extends Endpoints[E]['req']>(
      endpoint: E,
      params: P,
      credential?: string | null,
    ): Promise<SwitchCaseResponseType<E, P>>;

    /**
     * No description provided.
     * 
     * **Credential required**: *Yes* / **Permission**: *write:flash*
     */
    request<E extends 'flash/create', P extends Endpoints[E]['req']>(
      endpoint: E,
      params: P,
      credential?: string | null,
    ): Promise<SwitchCaseResponseType<E, P>>;

    /**
     * No description provided.
     * 
     * **Credential required**: *Yes* / **Permission**: *write:flash*
     */
    request<E extends 'flash/delete', P extends Endpoints[E]['req']>(
      endpoint: E,
      params: P,
      credential?: string | null,
    ): Promise<SwitchCaseResponseType<E, P>>;

    /**
     * No description provided.
     * 
     * **Credential required**: *No*
     */
    request<E extends 'flash/featured', P extends Endpoints[E]['req']>(
      endpoint: E,
      params: P,
      credential?: string | null,
    ): Promise<SwitchCaseResponseType<E, P>>;

    /**
     * No description provided.
     * 
     * **Credential required**: *Yes* / **Permission**: *write:flash-likes*
     */
    request<E extends 'flash/like', P extends Endpoints[E]['req']>(
      endpoint: E,
      params: P,
      credential?: string | null,
    ): Promise<SwitchCaseResponseType<E, P>>;

    /**
     * No description provided.
     * 
     * **Credential required**: *No*
     */
    request<E extends 'flash/show', P extends Endpoints[E]['req']>(
      endpoint: E,
      params: P,
      credential?: string | null,
    ): Promise<SwitchCaseResponseType<E, P>>;

    /**
     * No description provided.
     * 
     * **Credential required**: *Yes* / **Permission**: *write:flash-likes*
     */
    request<E extends 'flash/unlike', P extends Endpoints[E]['req']>(
      endpoint: E,
      params: P,
      credential?: string | null,
    ): Promise<SwitchCaseResponseType<E, P>>;

    /**
     * No description provided.
     * 
     * **Credential required**: *Yes* / **Permission**: *write:flash*
     */
    request<E extends 'flash/update', P extends Endpoints[E]['req']>(
      endpoint: E,
      params: P,
      credential?: string | null,
    ): Promise<SwitchCaseResponseType<E, P>>;

    /**
     * No description provided.
     * 
     * **Credential required**: *Yes* / **Permission**: *read:flash*
     */
    request<E extends 'flash/my', P extends Endpoints[E]['req']>(
      endpoint: E,
      params: P,
      credential?: string | null,
    ): Promise<SwitchCaseResponseType<E, P>>;

    /**
     * No description provided.
     * 
     * **Credential required**: *Yes* / **Permission**: *read:flash-likes*
     */
    request<E extends 'flash/my-likes', P extends Endpoints[E]['req']>(
      endpoint: E,
      params: P,
      credential?: string | null,
    ): Promise<SwitchCaseResponseType<E, P>>;

    /**
     * No description provided.
     * 
     * **Credential required**: *No*
     */
    request<E extends 'ping', P extends Endpoints[E]['req']>(
      endpoint: E,
      params: P,
      credential?: string | null,
    ): Promise<SwitchCaseResponseType<E, P>>;

    /**
     * No description provided.
     * 
     * **Credential required**: *No*
     */
    request<E extends 'pinned-users', P extends Endpoints[E]['req']>(
      endpoint: E,
      params: P,
      credential?: string | null,
    ): Promise<SwitchCaseResponseType<E, P>>;

    /**
     * No description provided.
     * 
     * **Credential required**: *Yes* / **Permission**: *write:account*
     */
    request<E extends 'promo/read', P extends Endpoints[E]['req']>(
      endpoint: E,
      params: P,
      credential?: string | null,
    ): Promise<SwitchCaseResponseType<E, P>>;

    /**
     * No description provided.
     * 
     * **Credential required**: *Yes* / **Permission**: *read:account*
     */
    request<E extends 'roles/list', P extends Endpoints[E]['req']>(
      endpoint: E,
      params: P,
      credential?: string | null,
    ): Promise<SwitchCaseResponseType<E, P>>;

    /**
     * No description provided.
     * 
     * **Credential required**: *No*
     */
    request<E extends 'roles/show', P extends Endpoints[E]['req']>(
      endpoint: E,
      params: P,
      credential?: string | null,
    ): Promise<SwitchCaseResponseType<E, P>>;

    /**
     * No description provided.
     * 
     * **Credential required**: *No*
     */
    request<E extends 'roles/users', P extends Endpoints[E]['req']>(
      endpoint: E,
      params: P,
      credential?: string | null,
    ): Promise<SwitchCaseResponseType<E, P>>;

    /**
     * No description provided.
     * 
     * **Credential required**: *Yes* / **Permission**: *read:account*
     */
    request<E extends 'roles/notes', P extends Endpoints[E]['req']>(
      endpoint: E,
      params: P,
      credential?: string | null,
    ): Promise<SwitchCaseResponseType<E, P>>;

    /**
     * Request a users password to be reset.
     * 
     * **Credential required**: *No*
     */
    request<E extends 'request-reset-password', P extends Endpoints[E]['req']>(
      endpoint: E,
      params: P,
      credential?: string | null,
    ): Promise<SwitchCaseResponseType<E, P>>;

    /**
     * Only available when running with <code>NODE_ENV=testing</code>. Reset the database and flush Redis.
     * 
     * **Credential required**: *No*
     */
    request<E extends 'reset-db', P extends Endpoints[E]['req']>(
      endpoint: E,
      params: P,
      credential?: string | null,
    ): Promise<SwitchCaseResponseType<E, P>>;

    /**
     * Complete the password reset that was previously requested.
     * 
     * **Credential required**: *No*
     */
    request<E extends 'reset-password', P extends Endpoints[E]['req']>(
      endpoint: E,
      params: P,
      credential?: string | null,
    ): Promise<SwitchCaseResponseType<E, P>>;

    /**
     * No description provided.
     * 
     * **Credential required**: *No*
     */
    request<E extends 'server-info', P extends Endpoints[E]['req']>(
      endpoint: E,
      params: P,
      credential?: string | null,
    ): Promise<SwitchCaseResponseType<E, P>>;

    /**
     * No description provided.
     * 
     * **Credential required**: *No*
     */
    request<E extends 'stats', P extends Endpoints[E]['req']>(
      endpoint: E,
      params: P,
      credential?: string | null,
    ): Promise<SwitchCaseResponseType<E, P>>;

    /**
     * Check push notification registration exists.
     * 
     * **Internal Endpoint**: This endpoint is an API for the misskey mainframe and is not intended for use by third parties.
     * **Credential required**: *Yes*
     */
    request<E extends 'sw/show-registration', P extends Endpoints[E]['req']>(
      endpoint: E,
      params: P,
      credential?: string | null,
    ): Promise<SwitchCaseResponseType<E, P>>;

    /**
     * Update push notification registration.
     * 
     * **Internal Endpoint**: This endpoint is an API for the misskey mainframe and is not intended for use by third parties.
     * **Credential required**: *Yes*
     */
    request<E extends 'sw/update-registration', P extends Endpoints[E]['req']>(
      endpoint: E,
      params: P,
      credential?: string | null,
    ): Promise<SwitchCaseResponseType<E, P>>;

    /**
     * Register to receive push notifications.
     * 
     * **Internal Endpoint**: This endpoint is an API for the misskey mainframe and is not intended for use by third parties.
     * **Credential required**: *Yes*
     */
    request<E extends 'sw/register', P extends Endpoints[E]['req']>(
      endpoint: E,
      params: P,
      credential?: string | null,
    ): Promise<SwitchCaseResponseType<E, P>>;

    /**
     * Unregister from receiving push notifications.
     * 
     * **Credential required**: *No*
     */
    request<E extends 'sw/unregister', P extends Endpoints[E]['req']>(
      endpoint: E,
      params: P,
      credential?: string | null,
    ): Promise<SwitchCaseResponseType<E, P>>;

    /**
     * Endpoint for testing input validation.
     * 
     * **Credential required**: *No*
     */
    request<E extends 'test', P extends Endpoints[E]['req']>(
      endpoint: E,
      params: P,
      credential?: string | null,
    ): Promise<SwitchCaseResponseType<E, P>>;

    /**
     * No description provided.
     * 
     * **Credential required**: *No*
     */
    request<E extends 'username/available', P extends Endpoints[E]['req']>(
      endpoint: E,
      params: P,
      credential?: string | null,
    ): Promise<SwitchCaseResponseType<E, P>>;

    /**
     * No description provided.
     * 
     * **Credential required**: *No*
     */
    request<E extends 'users', P extends Endpoints[E]['req']>(
      endpoint: E,
      params: P,
      credential?: string | null,
    ): Promise<SwitchCaseResponseType<E, P>>;

    /**
     * Show all clips this user owns.
     * 
     * **Credential required**: *No*
     */
    request<E extends 'users/clips', P extends Endpoints[E]['req']>(
      endpoint: E,
      params: P,
      credential?: string | null,
    ): Promise<SwitchCaseResponseType<E, P>>;

    /**
     * Show everyone that follows this user.
     * 
     * **Credential required**: *No*
     */
    request<E extends 'users/followers', P extends Endpoints[E]['req']>(
      endpoint: E,
      params: P,
      credential?: string | null,
    ): Promise<SwitchCaseResponseType<E, P>>;

    /**
     * Show everyone that this user is following.
     * 
     * **Credential required**: *No*
     */
    request<E extends 'users/following', P extends Endpoints[E]['req']>(
      endpoint: E,
      params: P,
      credential?: string | null,
    ): Promise<SwitchCaseResponseType<E, P>>;

    /**
     * Show all gallery posts by the given user.
     * 
     * **Credential required**: *No*
     */
    request<E extends 'users/gallery/posts', P extends Endpoints[E]['req']>(
      endpoint: E,
      params: P,
      credential?: string | null,
    ): Promise<SwitchCaseResponseType<E, P>>;

    /**
     * Get a list of other users that the specified user frequently replies to.
     * 
     * **Credential required**: *No*
     */
    request<E extends 'users/get-frequently-replied-users', P extends Endpoints[E]['req']>(
      endpoint: E,
      params: P,
      credential?: string | null,
    ): Promise<SwitchCaseResponseType<E, P>>;

    /**
     * No description provided.
     * 
     * **Credential required**: *No*
     */
    request<E extends 'users/featured-notes', P extends Endpoints[E]['req']>(
      endpoint: E,
      params: P,
      credential?: string | null,
    ): Promise<SwitchCaseResponseType<E, P>>;

    /**
     * Create a new list of users.
     * 
     * **Credential required**: *Yes* / **Permission**: *write:account*
     */
    request<E extends 'users/lists/create', P extends Endpoints[E]['req']>(
      endpoint: E,
      params: P,
      credential?: string | null,
    ): Promise<SwitchCaseResponseType<E, P>>;

    /**
     * Delete an existing list of users.
     * 
     * **Credential required**: *Yes* / **Permission**: *write:account*
     */
    request<E extends 'users/lists/delete', P extends Endpoints[E]['req']>(
      endpoint: E,
      params: P,
      credential?: string | null,
    ): Promise<SwitchCaseResponseType<E, P>>;

    /**
     * Show all lists that the authenticated user has created.
     * 
     * **Credential required**: *No* / **Permission**: *read:account*
     */
    request<E extends 'users/lists/list', P extends Endpoints[E]['req']>(
      endpoint: E,
      params: P,
      credential?: string | null,
    ): Promise<SwitchCaseResponseType<E, P>>;

    /**
     * Remove a user from a list.
     * 
     * **Credential required**: *Yes* / **Permission**: *write:account*
     */
    request<E extends 'users/lists/pull', P extends Endpoints[E]['req']>(
      endpoint: E,
      params: P,
      credential?: string | null,
    ): Promise<SwitchCaseResponseType<E, P>>;

    /**
     * Add a user to an existing list.
     * 
     * **Credential required**: *Yes* / **Permission**: *write:account*
     */
    request<E extends 'users/lists/push', P extends Endpoints[E]['req']>(
      endpoint: E,
      params: P,
      credential?: string | null,
    ): Promise<SwitchCaseResponseType<E, P>>;

    /**
     * Show the properties of a list.
     * 
     * **Credential required**: *No* / **Permission**: *read:account*
     */
    request<E extends 'users/lists/show', P extends Endpoints[E]['req']>(
      endpoint: E,
      params: P,
      credential?: string | null,
    ): Promise<SwitchCaseResponseType<E, P>>;

    /**
     * No description provided.
     * 
     * **Credential required**: *Yes* / **Permission**: *write:account*
     */
    request<E extends 'users/lists/favorite', P extends Endpoints[E]['req']>(
      endpoint: E,
      params: P,
      credential?: string | null,
    ): Promise<SwitchCaseResponseType<E, P>>;

    /**
     * No description provided.
     * 
     * **Credential required**: *Yes* / **Permission**: *write:account*
     */
    request<E extends 'users/lists/unfavorite', P extends Endpoints[E]['req']>(
      endpoint: E,
      params: P,
      credential?: string | null,
    ): Promise<SwitchCaseResponseType<E, P>>;

    /**
     * Update the properties of a list.
     * 
     * **Credential required**: *Yes* / **Permission**: *write:account*
     */
    request<E extends 'users/lists/update', P extends Endpoints[E]['req']>(
      endpoint: E,
      params: P,
      credential?: string | null,
    ): Promise<SwitchCaseResponseType<E, P>>;

    /**
     * No description provided.
     * 
     * **Credential required**: *Yes* / **Permission**: *write:account*
     */
    request<E extends 'users/lists/create-from-public', P extends Endpoints[E]['req']>(
      endpoint: E,
      params: P,
      credential?: string | null,
    ): Promise<SwitchCaseResponseType<E, P>>;

    /**
     * No description provided.
     * 
     * **Credential required**: *Yes* / **Permission**: *write:account*
     */
    request<E extends 'users/lists/update-membership', P extends Endpoints[E]['req']>(
      endpoint: E,
      params: P,
      credential?: string | null,
    ): Promise<SwitchCaseResponseType<E, P>>;

    /**
     * No description provided.
     * 
     * **Credential required**: *No* / **Permission**: *read:account*
     */
    request<E extends 'users/lists/get-memberships', P extends Endpoints[E]['req']>(
      endpoint: E,
      params: P,
      credential?: string | null,
    ): Promise<SwitchCaseResponseType<E, P>>;

    /**
     * No description provided.
     * 
     * **Credential required**: *No*
     */
    request<E extends 'users/notes', P extends Endpoints[E]['req']>(
      endpoint: E,
      params: P,
      credential?: string | null,
    ): Promise<SwitchCaseResponseType<E, P>>;

    /**
     * Show all pages this user created.
     * 
     * **Credential required**: *No*
     */
    request<E extends 'users/pages', P extends Endpoints[E]['req']>(
      endpoint: E,
      params: P,
      credential?: string | null,
    ): Promise<SwitchCaseResponseType<E, P>>;

    /**
     * Show all flashs this user created.
     * 
     * **Credential required**: *No*
     */
    request<E extends 'users/flashs', P extends Endpoints[E]['req']>(
      endpoint: E,
      params: P,
      credential?: string | null,
    ): Promise<SwitchCaseResponseType<E, P>>;

    /**
     * Show all reactions this user made.
     * 
     * **Credential required**: *No*
     */
    request<E extends 'users/reactions', P extends Endpoints[E]['req']>(
      endpoint: E,
      params: P,
      credential?: string | null,
    ): Promise<SwitchCaseResponseType<E, P>>;

    /**
     * Show users that the authenticated user might be interested to follow.
     * 
     * **Credential required**: *Yes* / **Permission**: *read:account*
     */
    request<E extends 'users/recommendation', P extends Endpoints[E]['req']>(
      endpoint: E,
      params: P,
      credential?: string | null,
    ): Promise<SwitchCaseResponseType<E, P>>;

    /**
     * Show the different kinds of relations between the authenticated user and the specified user(s).
     * 
     * **Credential required**: *Yes* / **Permission**: *read:account*
     */
    request<E extends 'users/relation', P extends Endpoints[E]['req']>(
      endpoint: E,
      params: P,
      credential?: string | null,
    ): Promise<SwitchCaseResponseType<E, P>>;

    /**
     * File a report.
     * 
     * **Credential required**: *Yes* / **Permission**: *write:report-abuse*
     */
    request<E extends 'users/report-abuse', P extends Endpoints[E]['req']>(
      endpoint: E,
      params: P,
      credential?: string | null,
    ): Promise<SwitchCaseResponseType<E, P>>;

    /**
     * Search for a user by username and/or host.
     * 
     * **Credential required**: *No*
     */
    request<E extends 'users/search-by-username-and-host', P extends Endpoints[E]['req']>(
      endpoint: E,
      params: P,
      credential?: string | null,
    ): Promise<SwitchCaseResponseType<E, P>>;

    /**
     * Search for users.
     * 
     * **Credential required**: *No*
     */
    request<E extends 'users/search', P extends Endpoints[E]['req']>(
      endpoint: E,
      params: P,
      credential?: string | null,
    ): Promise<SwitchCaseResponseType<E, P>>;

    /**
     * Show the properties of a user.
     * 
     * **Credential required**: *No*
     */
    request<E extends 'users/show', P extends Endpoints[E]['req']>(
      endpoint: E,
      params: P,
      credential?: string | null,
    ): Promise<SwitchCaseResponseType<E, P>>;

    /**
     * No description provided.
     * 
     * **Credential required**: *No*
     */
    request<E extends 'users/achievements', P extends Endpoints[E]['req']>(
      endpoint: E,
      params: P,
      credential?: string | null,
    ): Promise<SwitchCaseResponseType<E, P>>;

    /**
     * No description provided.
     * 
     * **Credential required**: *Yes* / **Permission**: *write:account*
     */
    request<E extends 'users/update-memo', P extends Endpoints[E]['req']>(
      endpoint: E,
      params: P,
      credential?: string | null,
    ): Promise<SwitchCaseResponseType<E, P>>;

    /**
     * No description provided.
     * 
     * **Credential required**: *No*
     */
    request<E extends 'fetch-rss', P extends Endpoints[E]['req']>(
      endpoint: E,
      params: P,
      credential?: string | null,
    ): Promise<SwitchCaseResponseType<E, P>>;

    /**
     * No description provided.
     * 
     * **Internal Endpoint**: This endpoint is an API for the misskey mainframe and is not intended for use by third parties.
     * **Credential required**: *Yes*
     */
    request<E extends 'fetch-external-resources', P extends Endpoints[E]['req']>(
      endpoint: E,
      params: P,
      credential?: string | null,
    ): Promise<SwitchCaseResponseType<E, P>>;

    /**
     * No description provided.
     * 
     * **Credential required**: *No*
     */
    request<E extends 'retention', P extends Endpoints[E]['req']>(
      endpoint: E,
      params: P,
      credential?: string | null,
    ): Promise<SwitchCaseResponseType<E, P>>;

    /**
     * No description provided.
     * 
     * **Credential required**: *Yes* / **Permission**: *write:account*
     */
    request<E extends 'bubble-game/register', P extends Endpoints[E]['req']>(
      endpoint: E,
      params: P,
      credential?: string | null,
    ): Promise<SwitchCaseResponseType<E, P>>;

    /**
     * No description provided.
     * 
     * **Credential required**: *No*
     */
    request<E extends 'bubble-game/ranking', P extends Endpoints[E]['req']>(
      endpoint: E,
      params: P,
      credential?: string | null,
    ): Promise<SwitchCaseResponseType<E, P>>;

    /**
     * No description provided.
     * 
     * **Credential required**: *Yes* / **Permission**: *write:account*
     */
    request<E extends 'reversi/cancel-match', P extends Endpoints[E]['req']>(
      endpoint: E,
      params: P,
      credential?: string | null,
    ): Promise<SwitchCaseResponseType<E, P>>;

    /**
     * No description provided.
     * 
     * **Credential required**: *No*
     */
    request<E extends 'reversi/games', P extends Endpoints[E]['req']>(
      endpoint: E,
      params: P,
      credential?: string | null,
    ): Promise<SwitchCaseResponseType<E, P>>;

    /**
     * No description provided.
     * 
     * **Credential required**: *Yes* / **Permission**: *write:account*
     */
    request<E extends 'reversi/match', P extends Endpoints[E]['req']>(
      endpoint: E,
      params: P,
      credential?: string | null,
    ): Promise<SwitchCaseResponseType<E, P>>;

    /**
     * No description provided.
     * 
     * **Credential required**: *Yes* / **Permission**: *read:account*
     */
    request<E extends 'reversi/invitations', P extends Endpoints[E]['req']>(
      endpoint: E,
      params: P,
      credential?: string | null,
    ): Promise<SwitchCaseResponseType<E, P>>;

    /**
     * No description provided.
     * 
     * **Credential required**: *No*
     */
    request<E extends 'reversi/show-game', P extends Endpoints[E]['req']>(
      endpoint: E,
      params: P,
      credential?: string | null,
    ): Promise<SwitchCaseResponseType<E, P>>;

    /**
     * No description provided.
     * 
     * **Credential required**: *Yes* / **Permission**: *write:account*
     */
    request<E extends 'reversi/surrender', P extends Endpoints[E]['req']>(
      endpoint: E,
      params: P,
      credential?: string | null,
    ): Promise<SwitchCaseResponseType<E, P>>;

    /**
     * No description provided.
     * 
     * **Credential required**: *No*
     */
    request<E extends 'reversi/verify', P extends Endpoints[E]['req']>(
      endpoint: E,
      params: P,
      credential?: string | null,
    ): Promise<SwitchCaseResponseType<E, P>>;

    /**
     * No description provided.
     * 
     * **Credential required**: *Yes* / **Permission**: *write:account*
     */
    request<E extends 'mahjong/create-room', P extends Endpoints[E]['req']>(
      endpoint: E,
      params: P,
      credential?: string | null,
    ): Promise<SwitchCaseResponseType<E, P>>;

    /**
     * No description provided.
     * 
     * **Credential required**: *Yes* / **Permission**: *write:account*
     */
    request<E extends 'mahjong/join-room', P extends Endpoints[E]['req']>(
      endpoint: E,
      params: P,
      credential?: string | null,
    ): Promise<SwitchCaseResponseType<E, P>>;

    /**
     * No description provided.
     * 
     * **Credential required**: *Yes* / **Permission**: *read:account*
     */
    request<E extends 'mahjong/show-room', P extends Endpoints[E]['req']>(
      endpoint: E,
      params: P,
      credential?: string | null,
    ): Promise<SwitchCaseResponseType<E, P>>;
  }
}<|MERGE_RESOLUTION|>--- conflicted
+++ resolved
@@ -1,10 +1,6 @@
 /*
  * version: 2024.2.0-beta.7
-<<<<<<< HEAD
- * generatedAt: 2024-01-26T07:53:15.923Z
-=======
- * generatedAt: 2024-01-29T09:40:51.624Z
->>>>>>> a6a91fec
+ * generatedAt: 2024-01-30T10:55:16.789Z
  */
 
 import type { SwitchCaseResponseType } from '../api.js';
