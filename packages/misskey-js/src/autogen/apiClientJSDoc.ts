/*
 * version: 2024.2.0-beta.8
<<<<<<< HEAD
 * generatedAt: 2024-02-01T07:26:02.481Z
=======
 * generatedAt: 2024-02-04T11:51:13.598Z
>>>>>>> 03351cec
 */

import type { SwitchCaseResponseType } from '../api.js';
import type { Endpoints } from './endpoint.js';

declare module '../api.js' {
  export interface APIClient {
    /**
     * No description provided.
     * 
     * **Credential required**: *Yes* / **Permission**: *read:admin:meta*
     */
    request<E extends 'admin/meta', P extends Endpoints[E]['req']>(
      endpoint: E,
      params: P,
      credential?: string | null,
    ): Promise<SwitchCaseResponseType<E, P>>;

    /**
     * No description provided.
     * 
     * **Credential required**: *Yes* / **Permission**: *read:admin:abuse-user-reports*
     */
    request<E extends 'admin/abuse-user-reports', P extends Endpoints[E]['req']>(
      endpoint: E,
      params: P,
      credential?: string | null,
    ): Promise<SwitchCaseResponseType<E, P>>;

    /**
     * No description provided.
     * 
     * **Credential required**: *No*
     */
    request<E extends 'admin/accounts/create', P extends Endpoints[E]['req']>(
      endpoint: E,
      params: P,
      credential?: string | null,
    ): Promise<SwitchCaseResponseType<E, P>>;

    /**
     * No description provided.
     * 
     * **Credential required**: *Yes* / **Permission**: *write:admin:account*
     */
    request<E extends 'admin/accounts/delete', P extends Endpoints[E]['req']>(
      endpoint: E,
      params: P,
      credential?: string | null,
    ): Promise<SwitchCaseResponseType<E, P>>;

    /**
     * No description provided.
     * 
     * **Credential required**: *Yes* / **Permission**: *read:admin:account*
     */
    request<E extends 'admin/accounts/find-by-email', P extends Endpoints[E]['req']>(
      endpoint: E,
      params: P,
      credential?: string | null,
    ): Promise<SwitchCaseResponseType<E, P>>;

    /**
     * No description provided.
     * 
     * **Credential required**: *Yes* / **Permission**: *write:admin:ad*
     */
    request<E extends 'admin/ad/create', P extends Endpoints[E]['req']>(
      endpoint: E,
      params: P,
      credential?: string | null,
    ): Promise<SwitchCaseResponseType<E, P>>;

    /**
     * No description provided.
     * 
     * **Credential required**: *Yes* / **Permission**: *write:admin:ad*
     */
    request<E extends 'admin/ad/delete', P extends Endpoints[E]['req']>(
      endpoint: E,
      params: P,
      credential?: string | null,
    ): Promise<SwitchCaseResponseType<E, P>>;

    /**
     * No description provided.
     * 
     * **Credential required**: *Yes* / **Permission**: *read:admin:ad*
     */
    request<E extends 'admin/ad/list', P extends Endpoints[E]['req']>(
      endpoint: E,
      params: P,
      credential?: string | null,
    ): Promise<SwitchCaseResponseType<E, P>>;

    /**
     * No description provided.
     * 
     * **Credential required**: *Yes* / **Permission**: *write:admin:ad*
     */
    request<E extends 'admin/ad/update', P extends Endpoints[E]['req']>(
      endpoint: E,
      params: P,
      credential?: string | null,
    ): Promise<SwitchCaseResponseType<E, P>>;

    /**
     * No description provided.
     * 
     * **Credential required**: *Yes* / **Permission**: *write:admin:announcements*
     */
    request<E extends 'admin/announcements/create', P extends Endpoints[E]['req']>(
      endpoint: E,
      params: P,
      credential?: string | null,
    ): Promise<SwitchCaseResponseType<E, P>>;

    /**
     * No description provided.
     * 
     * **Credential required**: *Yes* / **Permission**: *write:admin:announcements*
     */
    request<E extends 'admin/announcements/delete', P extends Endpoints[E]['req']>(
      endpoint: E,
      params: P,
      credential?: string | null,
    ): Promise<SwitchCaseResponseType<E, P>>;

    /**
     * No description provided.
     * 
     * **Credential required**: *Yes* / **Permission**: *read:admin:announcements*
     */
    request<E extends 'admin/announcements/list', P extends Endpoints[E]['req']>(
      endpoint: E,
      params: P,
      credential?: string | null,
    ): Promise<SwitchCaseResponseType<E, P>>;

    /**
     * No description provided.
     * 
     * **Credential required**: *Yes* / **Permission**: *write:admin:announcements*
     */
    request<E extends 'admin/announcements/update', P extends Endpoints[E]['req']>(
      endpoint: E,
      params: P,
      credential?: string | null,
    ): Promise<SwitchCaseResponseType<E, P>>;

    /**
     * No description provided.
     * 
     * **Credential required**: *Yes* / **Permission**: *write:admin:avatar-decorations*
     */
    request<E extends 'admin/avatar-decorations/create', P extends Endpoints[E]['req']>(
      endpoint: E,
      params: P,
      credential?: string | null,
    ): Promise<SwitchCaseResponseType<E, P>>;

    /**
     * No description provided.
     * 
     * **Credential required**: *Yes* / **Permission**: *write:admin:avatar-decorations*
     */
    request<E extends 'admin/avatar-decorations/delete', P extends Endpoints[E]['req']>(
      endpoint: E,
      params: P,
      credential?: string | null,
    ): Promise<SwitchCaseResponseType<E, P>>;

    /**
     * No description provided.
     * 
     * **Credential required**: *Yes* / **Permission**: *read:admin:avatar-decorations*
     */
    request<E extends 'admin/avatar-decorations/list', P extends Endpoints[E]['req']>(
      endpoint: E,
      params: P,
      credential?: string | null,
    ): Promise<SwitchCaseResponseType<E, P>>;

    /**
     * No description provided.
     * 
     * **Credential required**: *Yes* / **Permission**: *write:admin:avatar-decorations*
     */
    request<E extends 'admin/avatar-decorations/update', P extends Endpoints[E]['req']>(
      endpoint: E,
      params: P,
      credential?: string | null,
    ): Promise<SwitchCaseResponseType<E, P>>;

    /**
     * No description provided.
     * 
     * **Credential required**: *Yes* / **Permission**: *write:admin:delete-all-files-of-a-user*
     */
    request<E extends 'admin/delete-all-files-of-a-user', P extends Endpoints[E]['req']>(
      endpoint: E,
      params: P,
      credential?: string | null,
    ): Promise<SwitchCaseResponseType<E, P>>;

    /**
     * No description provided.
     * 
     * **Credential required**: *Yes* / **Permission**: *write:admin:unset-user-avatar*
     */
    request<E extends 'admin/unset-user-avatar', P extends Endpoints[E]['req']>(
      endpoint: E,
      params: P,
      credential?: string | null,
    ): Promise<SwitchCaseResponseType<E, P>>;

    /**
     * No description provided.
     * 
     * **Credential required**: *Yes* / **Permission**: *write:admin:unset-user-banner*
     */
    request<E extends 'admin/unset-user-banner', P extends Endpoints[E]['req']>(
      endpoint: E,
      params: P,
      credential?: string | null,
    ): Promise<SwitchCaseResponseType<E, P>>;

    /**
     * No description provided.
     * 
     * **Credential required**: *Yes* / **Permission**: *write:admin:drive*
     */
    request<E extends 'admin/drive/clean-remote-files', P extends Endpoints[E]['req']>(
      endpoint: E,
      params: P,
      credential?: string | null,
    ): Promise<SwitchCaseResponseType<E, P>>;

    /**
     * No description provided.
     * 
     * **Credential required**: *Yes* / **Permission**: *write:admin:drive*
     */
    request<E extends 'admin/drive/cleanup', P extends Endpoints[E]['req']>(
      endpoint: E,
      params: P,
      credential?: string | null,
    ): Promise<SwitchCaseResponseType<E, P>>;

    /**
     * No description provided.
     * 
     * **Credential required**: *Yes* / **Permission**: *read:admin:drive*
     */
    request<E extends 'admin/drive/files', P extends Endpoints[E]['req']>(
      endpoint: E,
      params: P,
      credential?: string | null,
    ): Promise<SwitchCaseResponseType<E, P>>;

    /**
     * No description provided.
     * 
     * **Credential required**: *Yes* / **Permission**: *read:admin:drive*
     */
    request<E extends 'admin/drive/show-file', P extends Endpoints[E]['req']>(
      endpoint: E,
      params: P,
      credential?: string | null,
    ): Promise<SwitchCaseResponseType<E, P>>;

    /**
     * No description provided.
     * 
     * **Credential required**: *Yes* / **Permission**: *write:admin:emoji*
     */
    request<E extends 'admin/emoji/add-aliases-bulk', P extends Endpoints[E]['req']>(
      endpoint: E,
      params: P,
      credential?: string | null,
    ): Promise<SwitchCaseResponseType<E, P>>;

    /**
     * No description provided.
     * 
     * **Credential required**: *Yes* / **Permission**: *write:admin:emoji*
     */
    request<E extends 'admin/emoji/add', P extends Endpoints[E]['req']>(
      endpoint: E,
      params: P,
      credential?: string | null,
    ): Promise<SwitchCaseResponseType<E, P>>;

    /**
     * No description provided.
     * 
     * **Credential required**: *Yes* / **Permission**: *write:admin:emoji*
     */
    request<E extends 'admin/emoji/copy', P extends Endpoints[E]['req']>(
      endpoint: E,
      params: P,
      credential?: string | null,
    ): Promise<SwitchCaseResponseType<E, P>>;

    /**
     * No description provided.
     * 
     * **Credential required**: *Yes* / **Permission**: *write:admin:emoji*
     */
    request<E extends 'admin/emoji/delete-bulk', P extends Endpoints[E]['req']>(
      endpoint: E,
      params: P,
      credential?: string | null,
    ): Promise<SwitchCaseResponseType<E, P>>;

    /**
     * No description provided.
     * 
     * **Credential required**: *Yes* / **Permission**: *write:admin:emoji*
     */
    request<E extends 'admin/emoji/delete', P extends Endpoints[E]['req']>(
      endpoint: E,
      params: P,
      credential?: string | null,
    ): Promise<SwitchCaseResponseType<E, P>>;

    /**
     * No description provided.
     * 
     * **Internal Endpoint**: This endpoint is an API for the misskey mainframe and is not intended for use by third parties.
     * **Credential required**: *Yes*
     */
    request<E extends 'admin/emoji/import-zip', P extends Endpoints[E]['req']>(
      endpoint: E,
      params: P,
      credential?: string | null,
    ): Promise<SwitchCaseResponseType<E, P>>;

    /**
     * No description provided.
     * 
     * **Credential required**: *Yes* / **Permission**: *read:admin:emoji*
     */
    request<E extends 'admin/emoji/list-remote', P extends Endpoints[E]['req']>(
      endpoint: E,
      params: P,
      credential?: string | null,
    ): Promise<SwitchCaseResponseType<E, P>>;

    /**
     * No description provided.
     * 
     * **Credential required**: *Yes* / **Permission**: *read:admin:emoji*
     */
    request<E extends 'admin/emoji/list', P extends Endpoints[E]['req']>(
      endpoint: E,
      params: P,
      credential?: string | null,
    ): Promise<SwitchCaseResponseType<E, P>>;

    /**
     * No description provided.
     * 
     * **Credential required**: *Yes* / **Permission**: *write:admin:emoji*
     */
    request<E extends 'admin/emoji/remove-aliases-bulk', P extends Endpoints[E]['req']>(
      endpoint: E,
      params: P,
      credential?: string | null,
    ): Promise<SwitchCaseResponseType<E, P>>;

    /**
     * No description provided.
     * 
     * **Credential required**: *Yes* / **Permission**: *write:admin:emoji*
     */
    request<E extends 'admin/emoji/set-aliases-bulk', P extends Endpoints[E]['req']>(
      endpoint: E,
      params: P,
      credential?: string | null,
    ): Promise<SwitchCaseResponseType<E, P>>;

    /**
     * No description provided.
     * 
     * **Credential required**: *Yes* / **Permission**: *write:admin:emoji*
     */
    request<E extends 'admin/emoji/set-category-bulk', P extends Endpoints[E]['req']>(
      endpoint: E,
      params: P,
      credential?: string | null,
    ): Promise<SwitchCaseResponseType<E, P>>;

    /**
     * No description provided.
     * 
     * **Credential required**: *Yes* / **Permission**: *write:admin:emoji*
     */
    request<E extends 'admin/emoji/set-license-bulk', P extends Endpoints[E]['req']>(
      endpoint: E,
      params: P,
      credential?: string | null,
    ): Promise<SwitchCaseResponseType<E, P>>;

    /**
     * No description provided.
     * 
     * **Credential required**: *Yes* / **Permission**: *write:admin:emoji*
     */
    request<E extends 'admin/emoji/update', P extends Endpoints[E]['req']>(
      endpoint: E,
      params: P,
      credential?: string | null,
    ): Promise<SwitchCaseResponseType<E, P>>;

    /**
     * No description provided.
     * 
     * **Credential required**: *Yes* / **Permission**: *write:admin:federation*
     */
    request<E extends 'admin/federation/delete-all-files', P extends Endpoints[E]['req']>(
      endpoint: E,
      params: P,
      credential?: string | null,
    ): Promise<SwitchCaseResponseType<E, P>>;

    /**
     * No description provided.
     * 
     * **Credential required**: *Yes* / **Permission**: *write:admin:federation*
     */
    request<E extends 'admin/federation/refresh-remote-instance-metadata', P extends Endpoints[E]['req']>(
      endpoint: E,
      params: P,
      credential?: string | null,
    ): Promise<SwitchCaseResponseType<E, P>>;

    /**
     * No description provided.
     * 
     * **Credential required**: *Yes* / **Permission**: *write:admin:federation*
     */
    request<E extends 'admin/federation/remove-all-following', P extends Endpoints[E]['req']>(
      endpoint: E,
      params: P,
      credential?: string | null,
    ): Promise<SwitchCaseResponseType<E, P>>;

    /**
     * No description provided.
     * 
     * **Credential required**: *Yes* / **Permission**: *write:admin:federation*
     */
    request<E extends 'admin/federation/update-instance', P extends Endpoints[E]['req']>(
      endpoint: E,
      params: P,
      credential?: string | null,
    ): Promise<SwitchCaseResponseType<E, P>>;

    /**
     * No description provided.
     * 
     * **Credential required**: *Yes* / **Permission**: *read:admin:index-stats*
     */
    request<E extends 'admin/get-index-stats', P extends Endpoints[E]['req']>(
      endpoint: E,
      params: P,
      credential?: string | null,
    ): Promise<SwitchCaseResponseType<E, P>>;

    /**
     * No description provided.
     * 
     * **Credential required**: *Yes* / **Permission**: *read:admin:table-stats*
     */
    request<E extends 'admin/get-table-stats', P extends Endpoints[E]['req']>(
      endpoint: E,
      params: P,
      credential?: string | null,
    ): Promise<SwitchCaseResponseType<E, P>>;

    /**
     * No description provided.
     * 
     * **Credential required**: *Yes* / **Permission**: *read:admin:user-ips*
     */
    request<E extends 'admin/get-user-ips', P extends Endpoints[E]['req']>(
      endpoint: E,
      params: P,
      credential?: string | null,
    ): Promise<SwitchCaseResponseType<E, P>>;

    /**
     * No description provided.
     * 
     * **Credential required**: *Yes* / **Permission**: *write:admin:invite-codes*
     */
    request<E extends 'admin/invite/create', P extends Endpoints[E]['req']>(
      endpoint: E,
      params: P,
      credential?: string | null,
    ): Promise<SwitchCaseResponseType<E, P>>;

    /**
     * No description provided.
     * 
     * **Credential required**: *Yes* / **Permission**: *read:admin:invite-codes*
     */
    request<E extends 'admin/invite/list', P extends Endpoints[E]['req']>(
      endpoint: E,
      params: P,
      credential?: string | null,
    ): Promise<SwitchCaseResponseType<E, P>>;

    /**
     * No description provided.
     * 
     * **Credential required**: *Yes* / **Permission**: *write:admin:promo*
     */
    request<E extends 'admin/promo/create', P extends Endpoints[E]['req']>(
      endpoint: E,
      params: P,
      credential?: string | null,
    ): Promise<SwitchCaseResponseType<E, P>>;

    /**
     * No description provided.
     * 
     * **Credential required**: *Yes* / **Permission**: *write:admin:queue*
     */
    request<E extends 'admin/queue/clear', P extends Endpoints[E]['req']>(
      endpoint: E,
      params: P,
      credential?: string | null,
    ): Promise<SwitchCaseResponseType<E, P>>;

    /**
     * No description provided.
     * 
     * **Credential required**: *Yes* / **Permission**: *read:admin:queue*
     */
    request<E extends 'admin/queue/deliver-delayed', P extends Endpoints[E]['req']>(
      endpoint: E,
      params: P,
      credential?: string | null,
    ): Promise<SwitchCaseResponseType<E, P>>;

    /**
     * No description provided.
     * 
     * **Credential required**: *Yes* / **Permission**: *read:admin:queue*
     */
    request<E extends 'admin/queue/inbox-delayed', P extends Endpoints[E]['req']>(
      endpoint: E,
      params: P,
      credential?: string | null,
    ): Promise<SwitchCaseResponseType<E, P>>;

    /**
     * No description provided.
     * 
     * **Credential required**: *Yes* / **Permission**: *write:admin:queue*
     */
    request<E extends 'admin/queue/promote', P extends Endpoints[E]['req']>(
      endpoint: E,
      params: P,
      credential?: string | null,
    ): Promise<SwitchCaseResponseType<E, P>>;

    /**
     * No description provided.
     * 
     * **Credential required**: *Yes* / **Permission**: *read:admin:emoji*
     */
    request<E extends 'admin/queue/stats', P extends Endpoints[E]['req']>(
      endpoint: E,
      params: P,
      credential?: string | null,
    ): Promise<SwitchCaseResponseType<E, P>>;

    /**
     * No description provided.
     * 
     * **Credential required**: *Yes* / **Permission**: *write:admin:relays*
     */
    request<E extends 'admin/relays/add', P extends Endpoints[E]['req']>(
      endpoint: E,
      params: P,
      credential?: string | null,
    ): Promise<SwitchCaseResponseType<E, P>>;

    /**
     * No description provided.
     * 
     * **Credential required**: *Yes* / **Permission**: *read:admin:relays*
     */
    request<E extends 'admin/relays/list', P extends Endpoints[E]['req']>(
      endpoint: E,
      params: P,
      credential?: string | null,
    ): Promise<SwitchCaseResponseType<E, P>>;

    /**
     * No description provided.
     * 
     * **Credential required**: *Yes* / **Permission**: *write:admin:relays*
     */
    request<E extends 'admin/relays/remove', P extends Endpoints[E]['req']>(
      endpoint: E,
      params: P,
      credential?: string | null,
    ): Promise<SwitchCaseResponseType<E, P>>;

    /**
     * No description provided.
     * 
     * **Credential required**: *Yes* / **Permission**: *write:admin:reset-password*
     */
    request<E extends 'admin/reset-password', P extends Endpoints[E]['req']>(
      endpoint: E,
      params: P,
      credential?: string | null,
    ): Promise<SwitchCaseResponseType<E, P>>;

    /**
     * No description provided.
     * 
     * **Credential required**: *Yes* / **Permission**: *write:admin:resolve-abuse-user-report*
     */
    request<E extends 'admin/resolve-abuse-user-report', P extends Endpoints[E]['req']>(
      endpoint: E,
      params: P,
      credential?: string | null,
    ): Promise<SwitchCaseResponseType<E, P>>;

    /**
     * No description provided.
     * 
     * **Credential required**: *Yes* / **Permission**: *write:admin:send-email*
     */
    request<E extends 'admin/send-email', P extends Endpoints[E]['req']>(
      endpoint: E,
      params: P,
      credential?: string | null,
    ): Promise<SwitchCaseResponseType<E, P>>;

    /**
     * No description provided.
     * 
     * **Credential required**: *Yes* / **Permission**: *read:admin:server-info*
     */
    request<E extends 'admin/server-info', P extends Endpoints[E]['req']>(
      endpoint: E,
      params: P,
      credential?: string | null,
    ): Promise<SwitchCaseResponseType<E, P>>;

    /**
     * No description provided.
     * 
     * **Credential required**: *Yes* / **Permission**: *read:admin:show-moderation-log*
     */
    request<E extends 'admin/show-moderation-logs', P extends Endpoints[E]['req']>(
      endpoint: E,
      params: P,
      credential?: string | null,
    ): Promise<SwitchCaseResponseType<E, P>>;

    /**
     * No description provided.
     * 
     * **Credential required**: *Yes* / **Permission**: *read:admin:show-user*
     */
    request<E extends 'admin/show-user', P extends Endpoints[E]['req']>(
      endpoint: E,
      params: P,
      credential?: string | null,
    ): Promise<SwitchCaseResponseType<E, P>>;

    /**
     * No description provided.
     * 
     * **Credential required**: *Yes* / **Permission**: *read:admin:show-users*
     */
    request<E extends 'admin/show-users', P extends Endpoints[E]['req']>(
      endpoint: E,
      params: P,
      credential?: string | null,
    ): Promise<SwitchCaseResponseType<E, P>>;

    /**
     * No description provided.
     * 
     * **Credential required**: *Yes* / **Permission**: *write:admin:suspend-user*
     */
    request<E extends 'admin/suspend-user', P extends Endpoints[E]['req']>(
      endpoint: E,
      params: P,
      credential?: string | null,
    ): Promise<SwitchCaseResponseType<E, P>>;

    /**
     * No description provided.
     * 
     * **Credential required**: *Yes* / **Permission**: *write:admin:unsuspend-user*
     */
    request<E extends 'admin/unsuspend-user', P extends Endpoints[E]['req']>(
      endpoint: E,
      params: P,
      credential?: string | null,
    ): Promise<SwitchCaseResponseType<E, P>>;

    /**
     * No description provided.
     * 
     * **Credential required**: *Yes* / **Permission**: *write:admin:meta*
     */
    request<E extends 'admin/update-meta', P extends Endpoints[E]['req']>(
      endpoint: E,
      params: P,
      credential?: string | null,
    ): Promise<SwitchCaseResponseType<E, P>>;

    /**
     * No description provided.
     * 
     * **Credential required**: *Yes* / **Permission**: *write:admin:delete-account*
     */
    request<E extends 'admin/delete-account', P extends Endpoints[E]['req']>(
      endpoint: E,
      params: P,
      credential?: string | null,
    ): Promise<SwitchCaseResponseType<E, P>>;

    /**
     * No description provided.
     * 
     * **Credential required**: *Yes* / **Permission**: *write:admin:user-note*
     */
    request<E extends 'admin/update-user-note', P extends Endpoints[E]['req']>(
      endpoint: E,
      params: P,
      credential?: string | null,
    ): Promise<SwitchCaseResponseType<E, P>>;

    /**
     * No description provided.
     * 
     * **Credential required**: *Yes* / **Permission**: *write:admin:roles*
     */
    request<E extends 'admin/roles/create', P extends Endpoints[E]['req']>(
      endpoint: E,
      params: P,
      credential?: string | null,
    ): Promise<SwitchCaseResponseType<E, P>>;

    /**
     * No description provided.
     * 
     * **Credential required**: *Yes* / **Permission**: *write:admin:roles*
     */
    request<E extends 'admin/roles/delete', P extends Endpoints[E]['req']>(
      endpoint: E,
      params: P,
      credential?: string | null,
    ): Promise<SwitchCaseResponseType<E, P>>;

    /**
     * No description provided.
     * 
     * **Credential required**: *Yes* / **Permission**: *read:admin:roles*
     */
    request<E extends 'admin/roles/list', P extends Endpoints[E]['req']>(
      endpoint: E,
      params: P,
      credential?: string | null,
    ): Promise<SwitchCaseResponseType<E, P>>;

    /**
     * No description provided.
     * 
     * **Credential required**: *Yes* / **Permission**: *read:admin:roles*
     */
    request<E extends 'admin/roles/show', P extends Endpoints[E]['req']>(
      endpoint: E,
      params: P,
      credential?: string | null,
    ): Promise<SwitchCaseResponseType<E, P>>;

    /**
     * No description provided.
     * 
     * **Credential required**: *Yes* / **Permission**: *write:admin:roles*
     */
    request<E extends 'admin/roles/update', P extends Endpoints[E]['req']>(
      endpoint: E,
      params: P,
      credential?: string | null,
    ): Promise<SwitchCaseResponseType<E, P>>;

    /**
     * No description provided.
     * 
     * **Credential required**: *Yes* / **Permission**: *write:admin:roles*
     */
    request<E extends 'admin/roles/assign', P extends Endpoints[E]['req']>(
      endpoint: E,
      params: P,
      credential?: string | null,
    ): Promise<SwitchCaseResponseType<E, P>>;

    /**
     * No description provided.
     * 
     * **Credential required**: *Yes* / **Permission**: *write:admin:roles*
     */
    request<E extends 'admin/roles/unassign', P extends Endpoints[E]['req']>(
      endpoint: E,
      params: P,
      credential?: string | null,
    ): Promise<SwitchCaseResponseType<E, P>>;

    /**
     * No description provided.
     * 
     * **Credential required**: *Yes* / **Permission**: *write:admin:roles*
     */
    request<E extends 'admin/roles/update-default-policies', P extends Endpoints[E]['req']>(
      endpoint: E,
      params: P,
      credential?: string | null,
    ): Promise<SwitchCaseResponseType<E, P>>;

    /**
     * No description provided.
     * 
     * **Credential required**: *No* / **Permission**: *read:admin:roles*
     */
    request<E extends 'admin/roles/users', P extends Endpoints[E]['req']>(
      endpoint: E,
      params: P,
      credential?: string | null,
    ): Promise<SwitchCaseResponseType<E, P>>;

    /**
     * No description provided.
     * 
     * **Credential required**: *No*
     */
    request<E extends 'announcements', P extends Endpoints[E]['req']>(
      endpoint: E,
      params: P,
      credential?: string | null,
    ): Promise<SwitchCaseResponseType<E, P>>;

    /**
     * No description provided.
     * 
     * **Credential required**: *Yes* / **Permission**: *write:account*
     */
    request<E extends 'antennas/create', P extends Endpoints[E]['req']>(
      endpoint: E,
      params: P,
      credential?: string | null,
    ): Promise<SwitchCaseResponseType<E, P>>;

    /**
     * No description provided.
     * 
     * **Credential required**: *Yes* / **Permission**: *write:account*
     */
    request<E extends 'antennas/delete', P extends Endpoints[E]['req']>(
      endpoint: E,
      params: P,
      credential?: string | null,
    ): Promise<SwitchCaseResponseType<E, P>>;

    /**
     * No description provided.
     * 
     * **Credential required**: *Yes* / **Permission**: *read:account*
     */
    request<E extends 'antennas/list', P extends Endpoints[E]['req']>(
      endpoint: E,
      params: P,
      credential?: string | null,
    ): Promise<SwitchCaseResponseType<E, P>>;

    /**
     * No description provided.
     * 
     * **Credential required**: *Yes* / **Permission**: *read:account*
     */
    request<E extends 'antennas/notes', P extends Endpoints[E]['req']>(
      endpoint: E,
      params: P,
      credential?: string | null,
    ): Promise<SwitchCaseResponseType<E, P>>;

    /**
     * No description provided.
     * 
     * **Credential required**: *Yes* / **Permission**: *read:account*
     */
    request<E extends 'antennas/show', P extends Endpoints[E]['req']>(
      endpoint: E,
      params: P,
      credential?: string | null,
    ): Promise<SwitchCaseResponseType<E, P>>;

    /**
     * No description provided.
     * 
     * **Credential required**: *Yes* / **Permission**: *write:account*
     */
    request<E extends 'antennas/update', P extends Endpoints[E]['req']>(
      endpoint: E,
      params: P,
      credential?: string | null,
    ): Promise<SwitchCaseResponseType<E, P>>;

    /**
     * No description provided.
     * 
     * **Credential required**: *Yes* / **Permission**: *read:federation*
     */
    request<E extends 'ap/get', P extends Endpoints[E]['req']>(
      endpoint: E,
      params: P,
      credential?: string | null,
    ): Promise<SwitchCaseResponseType<E, P>>;

    /**
     * No description provided.
     * 
     * **Credential required**: *Yes* / **Permission**: *read:account*
     */
    request<E extends 'ap/show', P extends Endpoints[E]['req']>(
      endpoint: E,
      params: P,
      credential?: string | null,
    ): Promise<SwitchCaseResponseType<E, P>>;

    /**
     * No description provided.
     * 
     * **Credential required**: *No*
     */
    request<E extends 'app/create', P extends Endpoints[E]['req']>(
      endpoint: E,
      params: P,
      credential?: string | null,
    ): Promise<SwitchCaseResponseType<E, P>>;

    /**
     * No description provided.
     * 
     * **Credential required**: *No*
     */
    request<E extends 'app/show', P extends Endpoints[E]['req']>(
      endpoint: E,
      params: P,
      credential?: string | null,
    ): Promise<SwitchCaseResponseType<E, P>>;

    /**
     * No description provided.
     * 
     * **Internal Endpoint**: This endpoint is an API for the misskey mainframe and is not intended for use by third parties.
     * **Credential required**: *Yes*
     */
    request<E extends 'auth/accept', P extends Endpoints[E]['req']>(
      endpoint: E,
      params: P,
      credential?: string | null,
    ): Promise<SwitchCaseResponseType<E, P>>;

    /**
     * No description provided.
     * 
     * **Credential required**: *No*
     */
    request<E extends 'auth/session/generate', P extends Endpoints[E]['req']>(
      endpoint: E,
      params: P,
      credential?: string | null,
    ): Promise<SwitchCaseResponseType<E, P>>;

    /**
     * No description provided.
     * 
     * **Credential required**: *No*
     */
    request<E extends 'auth/session/show', P extends Endpoints[E]['req']>(
      endpoint: E,
      params: P,
      credential?: string | null,
    ): Promise<SwitchCaseResponseType<E, P>>;

    /**
     * No description provided.
     * 
     * **Credential required**: *No*
     */
    request<E extends 'auth/session/userkey', P extends Endpoints[E]['req']>(
      endpoint: E,
      params: P,
      credential?: string | null,
    ): Promise<SwitchCaseResponseType<E, P>>;

    /**
     * No description provided.
     * 
     * **Credential required**: *Yes* / **Permission**: *write:blocks*
     */
    request<E extends 'blocking/create', P extends Endpoints[E]['req']>(
      endpoint: E,
      params: P,
      credential?: string | null,
    ): Promise<SwitchCaseResponseType<E, P>>;

    /**
     * No description provided.
     * 
     * **Credential required**: *Yes* / **Permission**: *write:blocks*
     */
    request<E extends 'blocking/delete', P extends Endpoints[E]['req']>(
      endpoint: E,
      params: P,
      credential?: string | null,
    ): Promise<SwitchCaseResponseType<E, P>>;

    /**
     * No description provided.
     * 
     * **Credential required**: *Yes* / **Permission**: *read:blocks*
     */
    request<E extends 'blocking/list', P extends Endpoints[E]['req']>(
      endpoint: E,
      params: P,
      credential?: string | null,
    ): Promise<SwitchCaseResponseType<E, P>>;

    /**
     * No description provided.
     * 
     * **Credential required**: *Yes* / **Permission**: *write:channels*
     */
    request<E extends 'channels/create', P extends Endpoints[E]['req']>(
      endpoint: E,
      params: P,
      credential?: string | null,
    ): Promise<SwitchCaseResponseType<E, P>>;

    /**
     * No description provided.
     * 
     * **Credential required**: *No*
     */
    request<E extends 'channels/featured', P extends Endpoints[E]['req']>(
      endpoint: E,
      params: P,
      credential?: string | null,
    ): Promise<SwitchCaseResponseType<E, P>>;

    /**
     * No description provided.
     * 
     * **Credential required**: *Yes* / **Permission**: *write:channels*
     */
    request<E extends 'channels/follow', P extends Endpoints[E]['req']>(
      endpoint: E,
      params: P,
      credential?: string | null,
    ): Promise<SwitchCaseResponseType<E, P>>;

    /**
     * No description provided.
     * 
     * **Credential required**: *Yes* / **Permission**: *read:channels*
     */
    request<E extends 'channels/followed', P extends Endpoints[E]['req']>(
      endpoint: E,
      params: P,
      credential?: string | null,
    ): Promise<SwitchCaseResponseType<E, P>>;

    /**
     * No description provided.
     * 
     * **Credential required**: *Yes* / **Permission**: *read:channels*
     */
    request<E extends 'channels/owned', P extends Endpoints[E]['req']>(
      endpoint: E,
      params: P,
      credential?: string | null,
    ): Promise<SwitchCaseResponseType<E, P>>;

    /**
     * No description provided.
     * 
     * **Credential required**: *No*
     */
    request<E extends 'channels/show', P extends Endpoints[E]['req']>(
      endpoint: E,
      params: P,
      credential?: string | null,
    ): Promise<SwitchCaseResponseType<E, P>>;

    /**
     * No description provided.
     * 
     * **Credential required**: *No*
     */
    request<E extends 'channels/timeline', P extends Endpoints[E]['req']>(
      endpoint: E,
      params: P,
      credential?: string | null,
    ): Promise<SwitchCaseResponseType<E, P>>;

    /**
     * No description provided.
     * 
     * **Credential required**: *Yes* / **Permission**: *write:channels*
     */
    request<E extends 'channels/unfollow', P extends Endpoints[E]['req']>(
      endpoint: E,
      params: P,
      credential?: string | null,
    ): Promise<SwitchCaseResponseType<E, P>>;

    /**
     * No description provided.
     * 
     * **Credential required**: *Yes* / **Permission**: *write:channels*
     */
    request<E extends 'channels/update', P extends Endpoints[E]['req']>(
      endpoint: E,
      params: P,
      credential?: string | null,
    ): Promise<SwitchCaseResponseType<E, P>>;

    /**
     * No description provided.
     * 
     * **Credential required**: *Yes* / **Permission**: *write:channels*
     */
    request<E extends 'channels/favorite', P extends Endpoints[E]['req']>(
      endpoint: E,
      params: P,
      credential?: string | null,
    ): Promise<SwitchCaseResponseType<E, P>>;

    /**
     * No description provided.
     * 
     * **Credential required**: *Yes* / **Permission**: *write:channels*
     */
    request<E extends 'channels/unfavorite', P extends Endpoints[E]['req']>(
      endpoint: E,
      params: P,
      credential?: string | null,
    ): Promise<SwitchCaseResponseType<E, P>>;

    /**
     * No description provided.
     * 
     * **Credential required**: *Yes* / **Permission**: *read:channels*
     */
    request<E extends 'channels/my-favorites', P extends Endpoints[E]['req']>(
      endpoint: E,
      params: P,
      credential?: string | null,
    ): Promise<SwitchCaseResponseType<E, P>>;

    /**
     * No description provided.
     * 
     * **Credential required**: *No*
     */
    request<E extends 'channels/search', P extends Endpoints[E]['req']>(
      endpoint: E,
      params: P,
      credential?: string | null,
    ): Promise<SwitchCaseResponseType<E, P>>;

    /**
     * No description provided.
     * 
     * **Credential required**: *No*
     */
    request<E extends 'charts/active-users', P extends Endpoints[E]['req']>(
      endpoint: E,
      params: P,
      credential?: string | null,
    ): Promise<SwitchCaseResponseType<E, P>>;

    /**
     * No description provided.
     * 
     * **Credential required**: *No*
     */
    request<E extends 'charts/ap-request', P extends Endpoints[E]['req']>(
      endpoint: E,
      params: P,
      credential?: string | null,
    ): Promise<SwitchCaseResponseType<E, P>>;

    /**
     * No description provided.
     * 
     * **Credential required**: *No*
     */
    request<E extends 'charts/drive', P extends Endpoints[E]['req']>(
      endpoint: E,
      params: P,
      credential?: string | null,
    ): Promise<SwitchCaseResponseType<E, P>>;

    /**
     * No description provided.
     * 
     * **Credential required**: *No*
     */
    request<E extends 'charts/federation', P extends Endpoints[E]['req']>(
      endpoint: E,
      params: P,
      credential?: string | null,
    ): Promise<SwitchCaseResponseType<E, P>>;

    /**
     * No description provided.
     * 
     * **Credential required**: *No*
     */
    request<E extends 'charts/instance', P extends Endpoints[E]['req']>(
      endpoint: E,
      params: P,
      credential?: string | null,
    ): Promise<SwitchCaseResponseType<E, P>>;

    /**
     * No description provided.
     * 
     * **Credential required**: *No*
     */
    request<E extends 'charts/notes', P extends Endpoints[E]['req']>(
      endpoint: E,
      params: P,
      credential?: string | null,
    ): Promise<SwitchCaseResponseType<E, P>>;

    /**
     * No description provided.
     * 
     * **Credential required**: *No*
     */
    request<E extends 'charts/user/drive', P extends Endpoints[E]['req']>(
      endpoint: E,
      params: P,
      credential?: string | null,
    ): Promise<SwitchCaseResponseType<E, P>>;

    /**
     * No description provided.
     * 
     * **Credential required**: *No*
     */
    request<E extends 'charts/user/following', P extends Endpoints[E]['req']>(
      endpoint: E,
      params: P,
      credential?: string | null,
    ): Promise<SwitchCaseResponseType<E, P>>;

    /**
     * No description provided.
     * 
     * **Credential required**: *No*
     */
    request<E extends 'charts/user/notes', P extends Endpoints[E]['req']>(
      endpoint: E,
      params: P,
      credential?: string | null,
    ): Promise<SwitchCaseResponseType<E, P>>;

    /**
     * No description provided.
     * 
     * **Credential required**: *No*
     */
    request<E extends 'charts/user/pv', P extends Endpoints[E]['req']>(
      endpoint: E,
      params: P,
      credential?: string | null,
    ): Promise<SwitchCaseResponseType<E, P>>;

    /**
     * No description provided.
     * 
     * **Credential required**: *No*
     */
    request<E extends 'charts/user/reactions', P extends Endpoints[E]['req']>(
      endpoint: E,
      params: P,
      credential?: string | null,
    ): Promise<SwitchCaseResponseType<E, P>>;

    /**
     * No description provided.
     * 
     * **Credential required**: *No*
     */
    request<E extends 'charts/users', P extends Endpoints[E]['req']>(
      endpoint: E,
      params: P,
      credential?: string | null,
    ): Promise<SwitchCaseResponseType<E, P>>;

    /**
     * No description provided.
     * 
     * **Credential required**: *Yes* / **Permission**: *write:account*
     */
    request<E extends 'clips/add-note', P extends Endpoints[E]['req']>(
      endpoint: E,
      params: P,
      credential?: string | null,
    ): Promise<SwitchCaseResponseType<E, P>>;

    /**
     * No description provided.
     * 
     * **Credential required**: *Yes* / **Permission**: *write:account*
     */
    request<E extends 'clips/remove-note', P extends Endpoints[E]['req']>(
      endpoint: E,
      params: P,
      credential?: string | null,
    ): Promise<SwitchCaseResponseType<E, P>>;

    /**
     * No description provided.
     * 
     * **Credential required**: *Yes* / **Permission**: *write:account*
     */
    request<E extends 'clips/create', P extends Endpoints[E]['req']>(
      endpoint: E,
      params: P,
      credential?: string | null,
    ): Promise<SwitchCaseResponseType<E, P>>;

    /**
     * No description provided.
     * 
     * **Credential required**: *Yes* / **Permission**: *write:account*
     */
    request<E extends 'clips/delete', P extends Endpoints[E]['req']>(
      endpoint: E,
      params: P,
      credential?: string | null,
    ): Promise<SwitchCaseResponseType<E, P>>;

    /**
     * No description provided.
     * 
     * **Credential required**: *Yes* / **Permission**: *read:account*
     */
    request<E extends 'clips/list', P extends Endpoints[E]['req']>(
      endpoint: E,
      params: P,
      credential?: string | null,
    ): Promise<SwitchCaseResponseType<E, P>>;

    /**
     * No description provided.
     * 
     * **Credential required**: *No* / **Permission**: *read:account*
     */
    request<E extends 'clips/notes', P extends Endpoints[E]['req']>(
      endpoint: E,
      params: P,
      credential?: string | null,
    ): Promise<SwitchCaseResponseType<E, P>>;

    /**
     * No description provided.
     * 
     * **Credential required**: *No* / **Permission**: *read:account*
     */
    request<E extends 'clips/show', P extends Endpoints[E]['req']>(
      endpoint: E,
      params: P,
      credential?: string | null,
    ): Promise<SwitchCaseResponseType<E, P>>;

    /**
     * No description provided.
     * 
     * **Credential required**: *Yes* / **Permission**: *write:account*
     */
    request<E extends 'clips/update', P extends Endpoints[E]['req']>(
      endpoint: E,
      params: P,
      credential?: string | null,
    ): Promise<SwitchCaseResponseType<E, P>>;

    /**
     * No description provided.
     * 
     * **Credential required**: *Yes* / **Permission**: *write:clip-favorite*
     */
    request<E extends 'clips/favorite', P extends Endpoints[E]['req']>(
      endpoint: E,
      params: P,
      credential?: string | null,
    ): Promise<SwitchCaseResponseType<E, P>>;

    /**
     * No description provided.
     * 
     * **Credential required**: *Yes* / **Permission**: *write:clip-favorite*
     */
    request<E extends 'clips/unfavorite', P extends Endpoints[E]['req']>(
      endpoint: E,
      params: P,
      credential?: string | null,
    ): Promise<SwitchCaseResponseType<E, P>>;

    /**
     * No description provided.
     * 
     * **Credential required**: *Yes* / **Permission**: *read:clip-favorite*
     */
    request<E extends 'clips/my-favorites', P extends Endpoints[E]['req']>(
      endpoint: E,
      params: P,
      credential?: string | null,
    ): Promise<SwitchCaseResponseType<E, P>>;

    /**
     * No description provided.
     * 
     * **Credential required**: *Yes* / **Permission**: *read:drive*
     */
    request<E extends 'drive', P extends Endpoints[E]['req']>(
      endpoint: E,
      params: P,
      credential?: string | null,
    ): Promise<SwitchCaseResponseType<E, P>>;

    /**
     * No description provided.
     * 
     * **Credential required**: *Yes* / **Permission**: *read:drive*
     */
    request<E extends 'drive/files', P extends Endpoints[E]['req']>(
      endpoint: E,
      params: P,
      credential?: string | null,
    ): Promise<SwitchCaseResponseType<E, P>>;

    /**
     * Find the notes to which the given file is attached.
     * 
     * **Credential required**: *Yes* / **Permission**: *read:drive*
     */
    request<E extends 'drive/files/attached-notes', P extends Endpoints[E]['req']>(
      endpoint: E,
      params: P,
      credential?: string | null,
    ): Promise<SwitchCaseResponseType<E, P>>;

    /**
     * Check if a given file exists.
     * 
     * **Credential required**: *Yes* / **Permission**: *read:drive*
     */
    request<E extends 'drive/files/check-existence', P extends Endpoints[E]['req']>(
      endpoint: E,
      params: P,
      credential?: string | null,
    ): Promise<SwitchCaseResponseType<E, P>>;

    /**
     * Upload a new drive file.
     * 
     * **Credential required**: *Yes* / **Permission**: *write:drive*
     */
    request<E extends 'drive/files/create', P extends Endpoints[E]['req']>(
      endpoint: E,
      params: P,
      credential?: string | null,
    ): Promise<SwitchCaseResponseType<E, P>>;

    /**
     * Delete an existing drive file.
     * 
     * **Credential required**: *Yes* / **Permission**: *write:drive*
     */
    request<E extends 'drive/files/delete', P extends Endpoints[E]['req']>(
      endpoint: E,
      params: P,
      credential?: string | null,
    ): Promise<SwitchCaseResponseType<E, P>>;

    /**
     * Search for a drive file by a hash of the contents.
     * 
     * **Credential required**: *Yes* / **Permission**: *read:drive*
     */
    request<E extends 'drive/files/find-by-hash', P extends Endpoints[E]['req']>(
      endpoint: E,
      params: P,
      credential?: string | null,
    ): Promise<SwitchCaseResponseType<E, P>>;

    /**
     * Search for a drive file by the given parameters.
     * 
     * **Credential required**: *Yes* / **Permission**: *read:drive*
     */
    request<E extends 'drive/files/find', P extends Endpoints[E]['req']>(
      endpoint: E,
      params: P,
      credential?: string | null,
    ): Promise<SwitchCaseResponseType<E, P>>;

    /**
     * Show the properties of a drive file.
     * 
     * **Credential required**: *Yes* / **Permission**: *read:drive*
     */
    request<E extends 'drive/files/show', P extends Endpoints[E]['req']>(
      endpoint: E,
      params: P,
      credential?: string | null,
    ): Promise<SwitchCaseResponseType<E, P>>;

    /**
     * Update the properties of a drive file.
     * 
     * **Credential required**: *Yes* / **Permission**: *write:drive*
     */
    request<E extends 'drive/files/update', P extends Endpoints[E]['req']>(
      endpoint: E,
      params: P,
      credential?: string | null,
    ): Promise<SwitchCaseResponseType<E, P>>;

    /**
     * Request the server to download a new drive file from the specified URL.
     * 
     * **Credential required**: *Yes* / **Permission**: *write:drive*
     */
    request<E extends 'drive/files/upload-from-url', P extends Endpoints[E]['req']>(
      endpoint: E,
      params: P,
      credential?: string | null,
    ): Promise<SwitchCaseResponseType<E, P>>;

    /**
     * No description provided.
     * 
     * **Credential required**: *Yes* / **Permission**: *read:drive*
     */
    request<E extends 'drive/folders', P extends Endpoints[E]['req']>(
      endpoint: E,
      params: P,
      credential?: string | null,
    ): Promise<SwitchCaseResponseType<E, P>>;

    /**
     * No description provided.
     * 
     * **Credential required**: *Yes* / **Permission**: *write:drive*
     */
    request<E extends 'drive/folders/create', P extends Endpoints[E]['req']>(
      endpoint: E,
      params: P,
      credential?: string | null,
    ): Promise<SwitchCaseResponseType<E, P>>;

    /**
     * No description provided.
     * 
     * **Credential required**: *Yes* / **Permission**: *write:drive*
     */
    request<E extends 'drive/folders/delete', P extends Endpoints[E]['req']>(
      endpoint: E,
      params: P,
      credential?: string | null,
    ): Promise<SwitchCaseResponseType<E, P>>;

    /**
     * No description provided.
     * 
     * **Credential required**: *Yes* / **Permission**: *read:drive*
     */
    request<E extends 'drive/folders/find', P extends Endpoints[E]['req']>(
      endpoint: E,
      params: P,
      credential?: string | null,
    ): Promise<SwitchCaseResponseType<E, P>>;

    /**
     * No description provided.
     * 
     * **Credential required**: *Yes* / **Permission**: *read:drive*
     */
    request<E extends 'drive/folders/show', P extends Endpoints[E]['req']>(
      endpoint: E,
      params: P,
      credential?: string | null,
    ): Promise<SwitchCaseResponseType<E, P>>;

    /**
     * No description provided.
     * 
     * **Credential required**: *Yes* / **Permission**: *write:drive*
     */
    request<E extends 'drive/folders/update', P extends Endpoints[E]['req']>(
      endpoint: E,
      params: P,
      credential?: string | null,
    ): Promise<SwitchCaseResponseType<E, P>>;

    /**
     * No description provided.
     * 
     * **Credential required**: *Yes* / **Permission**: *read:drive*
     */
    request<E extends 'drive/stream', P extends Endpoints[E]['req']>(
      endpoint: E,
      params: P,
      credential?: string | null,
    ): Promise<SwitchCaseResponseType<E, P>>;

    /**
     * No description provided.
     * 
     * **Credential required**: *No*
     */
    request<E extends 'email-address/available', P extends Endpoints[E]['req']>(
      endpoint: E,
      params: P,
      credential?: string | null,
    ): Promise<SwitchCaseResponseType<E, P>>;

    /**
     * No description provided.
     * 
     * **Credential required**: *No*
     */
    request<E extends 'endpoint', P extends Endpoints[E]['req']>(
      endpoint: E,
      params: P,
      credential?: string | null,
    ): Promise<SwitchCaseResponseType<E, P>>;

    /**
     * No description provided.
     * 
     * **Credential required**: *No*
     */
    request<E extends 'endpoints', P extends Endpoints[E]['req']>(
      endpoint: E,
      params: P,
      credential?: string | null,
    ): Promise<SwitchCaseResponseType<E, P>>;

    /**
     * No description provided.
     * 
     * **Internal Endpoint**: This endpoint is an API for the misskey mainframe and is not intended for use by third parties.
     * **Credential required**: *Yes*
     */
    request<E extends 'export-custom-emojis', P extends Endpoints[E]['req']>(
      endpoint: E,
      params: P,
      credential?: string | null,
    ): Promise<SwitchCaseResponseType<E, P>>;

    /**
     * No description provided.
     * 
     * **Credential required**: *No*
     */
    request<E extends 'federation/followers', P extends Endpoints[E]['req']>(
      endpoint: E,
      params: P,
      credential?: string | null,
    ): Promise<SwitchCaseResponseType<E, P>>;

    /**
     * No description provided.
     * 
     * **Credential required**: *No*
     */
    request<E extends 'federation/following', P extends Endpoints[E]['req']>(
      endpoint: E,
      params: P,
      credential?: string | null,
    ): Promise<SwitchCaseResponseType<E, P>>;

    /**
     * No description provided.
     * 
     * **Credential required**: *No*
     */
    request<E extends 'federation/instances', P extends Endpoints[E]['req']>(
      endpoint: E,
      params: P,
      credential?: string | null,
    ): Promise<SwitchCaseResponseType<E, P>>;

    /**
     * No description provided.
     * 
     * **Credential required**: *No*
     */
    request<E extends 'federation/show-instance', P extends Endpoints[E]['req']>(
      endpoint: E,
      params: P,
      credential?: string | null,
    ): Promise<SwitchCaseResponseType<E, P>>;

    /**
     * No description provided.
     * 
     * **Credential required**: *No*
     */
    request<E extends 'federation/update-remote-user', P extends Endpoints[E]['req']>(
      endpoint: E,
      params: P,
      credential?: string | null,
    ): Promise<SwitchCaseResponseType<E, P>>;

    /**
     * No description provided.
     * 
     * **Credential required**: *No*
     */
    request<E extends 'federation/users', P extends Endpoints[E]['req']>(
      endpoint: E,
      params: P,
      credential?: string | null,
    ): Promise<SwitchCaseResponseType<E, P>>;

    /**
     * No description provided.
     * 
     * **Credential required**: *No*
     */
    request<E extends 'federation/stats', P extends Endpoints[E]['req']>(
      endpoint: E,
      params: P,
      credential?: string | null,
    ): Promise<SwitchCaseResponseType<E, P>>;

    /**
     * No description provided.
     * 
     * **Credential required**: *Yes* / **Permission**: *write:following*
     */
    request<E extends 'following/create', P extends Endpoints[E]['req']>(
      endpoint: E,
      params: P,
      credential?: string | null,
    ): Promise<SwitchCaseResponseType<E, P>>;

    /**
     * No description provided.
     * 
     * **Credential required**: *Yes* / **Permission**: *write:following*
     */
    request<E extends 'following/delete', P extends Endpoints[E]['req']>(
      endpoint: E,
      params: P,
      credential?: string | null,
    ): Promise<SwitchCaseResponseType<E, P>>;

    /**
     * No description provided.
     * 
     * **Credential required**: *Yes* / **Permission**: *write:following*
     */
    request<E extends 'following/update', P extends Endpoints[E]['req']>(
      endpoint: E,
      params: P,
      credential?: string | null,
    ): Promise<SwitchCaseResponseType<E, P>>;

    /**
     * No description provided.
     * 
     * **Credential required**: *Yes* / **Permission**: *write:following*
     */
    request<E extends 'following/update-all', P extends Endpoints[E]['req']>(
      endpoint: E,
      params: P,
      credential?: string | null,
    ): Promise<SwitchCaseResponseType<E, P>>;

    /**
     * No description provided.
     * 
     * **Credential required**: *Yes* / **Permission**: *write:following*
     */
    request<E extends 'following/invalidate', P extends Endpoints[E]['req']>(
      endpoint: E,
      params: P,
      credential?: string | null,
    ): Promise<SwitchCaseResponseType<E, P>>;

    /**
     * No description provided.
     * 
     * **Credential required**: *Yes* / **Permission**: *write:following*
     */
    request<E extends 'following/requests/accept', P extends Endpoints[E]['req']>(
      endpoint: E,
      params: P,
      credential?: string | null,
    ): Promise<SwitchCaseResponseType<E, P>>;

    /**
     * No description provided.
     * 
     * **Credential required**: *Yes* / **Permission**: *write:following*
     */
    request<E extends 'following/requests/cancel', P extends Endpoints[E]['req']>(
      endpoint: E,
      params: P,
      credential?: string | null,
    ): Promise<SwitchCaseResponseType<E, P>>;

    /**
     * No description provided.
     * 
     * **Credential required**: *Yes* / **Permission**: *read:following*
     */
    request<E extends 'following/requests/list', P extends Endpoints[E]['req']>(
      endpoint: E,
      params: P,
      credential?: string | null,
    ): Promise<SwitchCaseResponseType<E, P>>;

    /**
     * No description provided.
     * 
     * **Credential required**: *Yes* / **Permission**: *write:following*
     */
    request<E extends 'following/requests/reject', P extends Endpoints[E]['req']>(
      endpoint: E,
      params: P,
      credential?: string | null,
    ): Promise<SwitchCaseResponseType<E, P>>;

    /**
     * No description provided.
     * 
     * **Credential required**: *No*
     */
    request<E extends 'gallery/featured', P extends Endpoints[E]['req']>(
      endpoint: E,
      params: P,
      credential?: string | null,
    ): Promise<SwitchCaseResponseType<E, P>>;

    /**
     * No description provided.
     * 
     * **Credential required**: *No*
     */
    request<E extends 'gallery/popular', P extends Endpoints[E]['req']>(
      endpoint: E,
      params: P,
      credential?: string | null,
    ): Promise<SwitchCaseResponseType<E, P>>;

    /**
     * No description provided.
     * 
     * **Credential required**: *No*
     */
    request<E extends 'gallery/posts', P extends Endpoints[E]['req']>(
      endpoint: E,
      params: P,
      credential?: string | null,
    ): Promise<SwitchCaseResponseType<E, P>>;

    /**
     * No description provided.
     * 
     * **Credential required**: *Yes* / **Permission**: *write:gallery*
     */
    request<E extends 'gallery/posts/create', P extends Endpoints[E]['req']>(
      endpoint: E,
      params: P,
      credential?: string | null,
    ): Promise<SwitchCaseResponseType<E, P>>;

    /**
     * No description provided.
     * 
     * **Credential required**: *Yes* / **Permission**: *write:gallery*
     */
    request<E extends 'gallery/posts/delete', P extends Endpoints[E]['req']>(
      endpoint: E,
      params: P,
      credential?: string | null,
    ): Promise<SwitchCaseResponseType<E, P>>;

    /**
     * No description provided.
     * 
     * **Credential required**: *Yes* / **Permission**: *write:gallery-likes*
     */
    request<E extends 'gallery/posts/like', P extends Endpoints[E]['req']>(
      endpoint: E,
      params: P,
      credential?: string | null,
    ): Promise<SwitchCaseResponseType<E, P>>;

    /**
     * No description provided.
     * 
     * **Credential required**: *No*
     */
    request<E extends 'gallery/posts/show', P extends Endpoints[E]['req']>(
      endpoint: E,
      params: P,
      credential?: string | null,
    ): Promise<SwitchCaseResponseType<E, P>>;

    /**
     * No description provided.
     * 
     * **Credential required**: *Yes* / **Permission**: *write:gallery-likes*
     */
    request<E extends 'gallery/posts/unlike', P extends Endpoints[E]['req']>(
      endpoint: E,
      params: P,
      credential?: string | null,
    ): Promise<SwitchCaseResponseType<E, P>>;

    /**
     * No description provided.
     * 
     * **Credential required**: *Yes* / **Permission**: *write:gallery*
     */
    request<E extends 'gallery/posts/update', P extends Endpoints[E]['req']>(
      endpoint: E,
      params: P,
      credential?: string | null,
    ): Promise<SwitchCaseResponseType<E, P>>;

    /**
     * No description provided.
     * 
     * **Credential required**: *No*
     */
    request<E extends 'get-online-users-count', P extends Endpoints[E]['req']>(
      endpoint: E,
      params: P,
      credential?: string | null,
    ): Promise<SwitchCaseResponseType<E, P>>;

    /**
     * No description provided.
     * 
     * **Credential required**: *No*
     */
    request<E extends 'get-avatar-decorations', P extends Endpoints[E]['req']>(
      endpoint: E,
      params: P,
      credential?: string | null,
    ): Promise<SwitchCaseResponseType<E, P>>;

    /**
     * No description provided.
     * 
     * **Credential required**: *No*
     */
    request<E extends 'hashtags/list', P extends Endpoints[E]['req']>(
      endpoint: E,
      params: P,
      credential?: string | null,
    ): Promise<SwitchCaseResponseType<E, P>>;

    /**
     * No description provided.
     * 
     * **Credential required**: *No*
     */
    request<E extends 'hashtags/search', P extends Endpoints[E]['req']>(
      endpoint: E,
      params: P,
      credential?: string | null,
    ): Promise<SwitchCaseResponseType<E, P>>;

    /**
     * No description provided.
     * 
     * **Credential required**: *No*
     */
    request<E extends 'hashtags/show', P extends Endpoints[E]['req']>(
      endpoint: E,
      params: P,
      credential?: string | null,
    ): Promise<SwitchCaseResponseType<E, P>>;

    /**
     * No description provided.
     * 
     * **Credential required**: *No*
     */
    request<E extends 'hashtags/trend', P extends Endpoints[E]['req']>(
      endpoint: E,
      params: P,
      credential?: string | null,
    ): Promise<SwitchCaseResponseType<E, P>>;

    /**
     * No description provided.
     * 
     * **Credential required**: *No*
     */
    request<E extends 'hashtags/users', P extends Endpoints[E]['req']>(
      endpoint: E,
      params: P,
      credential?: string | null,
    ): Promise<SwitchCaseResponseType<E, P>>;

    /**
     * No description provided.
     * 
     * **Credential required**: *Yes* / **Permission**: *read:account*
     */
    request<E extends 'i', P extends Endpoints[E]['req']>(
      endpoint: E,
      params: P,
      credential?: string | null,
    ): Promise<SwitchCaseResponseType<E, P>>;

    /**
     * No description provided.
     * 
     * **Internal Endpoint**: This endpoint is an API for the misskey mainframe and is not intended for use by third parties.
     * **Credential required**: *Yes*
     */
    request<E extends 'i/2fa/done', P extends Endpoints[E]['req']>(
      endpoint: E,
      params: P,
      credential?: string | null,
    ): Promise<SwitchCaseResponseType<E, P>>;

    /**
     * No description provided.
     * 
     * **Internal Endpoint**: This endpoint is an API for the misskey mainframe and is not intended for use by third parties.
     * **Credential required**: *Yes*
     */
    request<E extends 'i/2fa/key-done', P extends Endpoints[E]['req']>(
      endpoint: E,
      params: P,
      credential?: string | null,
    ): Promise<SwitchCaseResponseType<E, P>>;

    /**
     * No description provided.
     * 
     * **Internal Endpoint**: This endpoint is an API for the misskey mainframe and is not intended for use by third parties.
     * **Credential required**: *Yes*
     */
    request<E extends 'i/2fa/password-less', P extends Endpoints[E]['req']>(
      endpoint: E,
      params: P,
      credential?: string | null,
    ): Promise<SwitchCaseResponseType<E, P>>;

    /**
     * No description provided.
     * 
     * **Internal Endpoint**: This endpoint is an API for the misskey mainframe and is not intended for use by third parties.
     * **Credential required**: *Yes*
     */
    request<E extends 'i/2fa/register-key', P extends Endpoints[E]['req']>(
      endpoint: E,
      params: P,
      credential?: string | null,
    ): Promise<SwitchCaseResponseType<E, P>>;

    /**
     * No description provided.
     * 
     * **Internal Endpoint**: This endpoint is an API for the misskey mainframe and is not intended for use by third parties.
     * **Credential required**: *Yes*
     */
    request<E extends 'i/2fa/register', P extends Endpoints[E]['req']>(
      endpoint: E,
      params: P,
      credential?: string | null,
    ): Promise<SwitchCaseResponseType<E, P>>;

    /**
     * No description provided.
     * 
     * **Internal Endpoint**: This endpoint is an API for the misskey mainframe and is not intended for use by third parties.
     * **Credential required**: *Yes*
     */
    request<E extends 'i/2fa/update-key', P extends Endpoints[E]['req']>(
      endpoint: E,
      params: P,
      credential?: string | null,
    ): Promise<SwitchCaseResponseType<E, P>>;

    /**
     * No description provided.
     * 
     * **Internal Endpoint**: This endpoint is an API for the misskey mainframe and is not intended for use by third parties.
     * **Credential required**: *Yes*
     */
    request<E extends 'i/2fa/remove-key', P extends Endpoints[E]['req']>(
      endpoint: E,
      params: P,
      credential?: string | null,
    ): Promise<SwitchCaseResponseType<E, P>>;

    /**
     * No description provided.
     * 
     * **Internal Endpoint**: This endpoint is an API for the misskey mainframe and is not intended for use by third parties.
     * **Credential required**: *Yes*
     */
    request<E extends 'i/2fa/unregister', P extends Endpoints[E]['req']>(
      endpoint: E,
      params: P,
      credential?: string | null,
    ): Promise<SwitchCaseResponseType<E, P>>;

    /**
     * No description provided.
     * 
     * **Internal Endpoint**: This endpoint is an API for the misskey mainframe and is not intended for use by third parties.
     * **Credential required**: *Yes*
     */
    request<E extends 'i/apps', P extends Endpoints[E]['req']>(
      endpoint: E,
      params: P,
      credential?: string | null,
    ): Promise<SwitchCaseResponseType<E, P>>;

    /**
     * No description provided.
     * 
     * **Internal Endpoint**: This endpoint is an API for the misskey mainframe and is not intended for use by third parties.
     * **Credential required**: *Yes*
     */
    request<E extends 'i/authorized-apps', P extends Endpoints[E]['req']>(
      endpoint: E,
      params: P,
      credential?: string | null,
    ): Promise<SwitchCaseResponseType<E, P>>;

    /**
     * No description provided.
     * 
     * **Credential required**: *Yes* / **Permission**: *write:account*
     */
    request<E extends 'i/claim-achievement', P extends Endpoints[E]['req']>(
      endpoint: E,
      params: P,
      credential?: string | null,
    ): Promise<SwitchCaseResponseType<E, P>>;

    /**
     * No description provided.
     * 
     * **Internal Endpoint**: This endpoint is an API for the misskey mainframe and is not intended for use by third parties.
     * **Credential required**: *Yes*
     */
    request<E extends 'i/change-password', P extends Endpoints[E]['req']>(
      endpoint: E,
      params: P,
      credential?: string | null,
    ): Promise<SwitchCaseResponseType<E, P>>;

    /**
     * No description provided.
     * 
     * **Internal Endpoint**: This endpoint is an API for the misskey mainframe and is not intended for use by third parties.
     * **Credential required**: *Yes*
     */
    request<E extends 'i/delete-account', P extends Endpoints[E]['req']>(
      endpoint: E,
      params: P,
      credential?: string | null,
    ): Promise<SwitchCaseResponseType<E, P>>;

    /**
     * No description provided.
     * 
     * **Internal Endpoint**: This endpoint is an API for the misskey mainframe and is not intended for use by third parties.
     * **Credential required**: *Yes*
     */
    request<E extends 'i/export-blocking', P extends Endpoints[E]['req']>(
      endpoint: E,
      params: P,
      credential?: string | null,
    ): Promise<SwitchCaseResponseType<E, P>>;

    /**
     * No description provided.
     * 
     * **Internal Endpoint**: This endpoint is an API for the misskey mainframe and is not intended for use by third parties.
     * **Credential required**: *Yes*
     */
    request<E extends 'i/export-following', P extends Endpoints[E]['req']>(
      endpoint: E,
      params: P,
      credential?: string | null,
    ): Promise<SwitchCaseResponseType<E, P>>;

    /**
     * No description provided.
     * 
     * **Internal Endpoint**: This endpoint is an API for the misskey mainframe and is not intended for use by third parties.
     * **Credential required**: *Yes*
     */
    request<E extends 'i/export-mute', P extends Endpoints[E]['req']>(
      endpoint: E,
      params: P,
      credential?: string | null,
    ): Promise<SwitchCaseResponseType<E, P>>;

    /**
     * No description provided.
     * 
     * **Internal Endpoint**: This endpoint is an API for the misskey mainframe and is not intended for use by third parties.
     * **Credential required**: *Yes*
     */
    request<E extends 'i/export-notes', P extends Endpoints[E]['req']>(
      endpoint: E,
      params: P,
      credential?: string | null,
    ): Promise<SwitchCaseResponseType<E, P>>;

    /**
     * No description provided.
     * 
     * **Internal Endpoint**: This endpoint is an API for the misskey mainframe and is not intended for use by third parties.
     * **Credential required**: *Yes*
     */
    request<E extends 'i/export-clips', P extends Endpoints[E]['req']>(
      endpoint: E,
      params: P,
      credential?: string | null,
    ): Promise<SwitchCaseResponseType<E, P>>;

    /**
     * No description provided.
     * 
     * **Internal Endpoint**: This endpoint is an API for the misskey mainframe and is not intended for use by third parties.
     * **Credential required**: *Yes*
     */
    request<E extends 'i/export-favorites', P extends Endpoints[E]['req']>(
      endpoint: E,
      params: P,
      credential?: string | null,
    ): Promise<SwitchCaseResponseType<E, P>>;

    /**
     * No description provided.
     * 
     * **Internal Endpoint**: This endpoint is an API for the misskey mainframe and is not intended for use by third parties.
     * **Credential required**: *Yes*
     */
    request<E extends 'i/export-user-lists', P extends Endpoints[E]['req']>(
      endpoint: E,
      params: P,
      credential?: string | null,
    ): Promise<SwitchCaseResponseType<E, P>>;

    /**
     * No description provided.
     * 
     * **Internal Endpoint**: This endpoint is an API for the misskey mainframe and is not intended for use by third parties.
     * **Credential required**: *Yes*
     */
    request<E extends 'i/export-antennas', P extends Endpoints[E]['req']>(
      endpoint: E,
      params: P,
      credential?: string | null,
    ): Promise<SwitchCaseResponseType<E, P>>;

    /**
     * No description provided.
     * 
     * **Credential required**: *Yes* / **Permission**: *read:favorites*
     */
    request<E extends 'i/favorites', P extends Endpoints[E]['req']>(
      endpoint: E,
      params: P,
      credential?: string | null,
    ): Promise<SwitchCaseResponseType<E, P>>;

    /**
     * No description provided.
     * 
     * **Credential required**: *Yes* / **Permission**: *read:gallery-likes*
     */
    request<E extends 'i/gallery/likes', P extends Endpoints[E]['req']>(
      endpoint: E,
      params: P,
      credential?: string | null,
    ): Promise<SwitchCaseResponseType<E, P>>;

    /**
     * No description provided.
     * 
     * **Credential required**: *Yes* / **Permission**: *read:gallery*
     */
    request<E extends 'i/gallery/posts', P extends Endpoints[E]['req']>(
      endpoint: E,
      params: P,
      credential?: string | null,
    ): Promise<SwitchCaseResponseType<E, P>>;

    /**
     * No description provided.
     * 
     * **Internal Endpoint**: This endpoint is an API for the misskey mainframe and is not intended for use by third parties.
     * **Credential required**: *Yes*
     */
    request<E extends 'i/import-blocking', P extends Endpoints[E]['req']>(
      endpoint: E,
      params: P,
      credential?: string | null,
    ): Promise<SwitchCaseResponseType<E, P>>;

    /**
     * No description provided.
     * 
     * **Internal Endpoint**: This endpoint is an API for the misskey mainframe and is not intended for use by third parties.
     * **Credential required**: *Yes*
     */
    request<E extends 'i/import-following', P extends Endpoints[E]['req']>(
      endpoint: E,
      params: P,
      credential?: string | null,
    ): Promise<SwitchCaseResponseType<E, P>>;

    /**
     * No description provided.
     * 
     * **Internal Endpoint**: This endpoint is an API for the misskey mainframe and is not intended for use by third parties.
     * **Credential required**: *Yes*
     */
    request<E extends 'i/import-muting', P extends Endpoints[E]['req']>(
      endpoint: E,
      params: P,
      credential?: string | null,
    ): Promise<SwitchCaseResponseType<E, P>>;

    /**
     * No description provided.
     * 
     * **Internal Endpoint**: This endpoint is an API for the misskey mainframe and is not intended for use by third parties.
     * **Credential required**: *Yes*
     */
    request<E extends 'i/import-user-lists', P extends Endpoints[E]['req']>(
      endpoint: E,
      params: P,
      credential?: string | null,
    ): Promise<SwitchCaseResponseType<E, P>>;

    /**
     * No description provided.
     * 
     * **Internal Endpoint**: This endpoint is an API for the misskey mainframe and is not intended for use by third parties.
     * **Credential required**: *Yes*
     */
    request<E extends 'i/import-antennas', P extends Endpoints[E]['req']>(
      endpoint: E,
      params: P,
      credential?: string | null,
    ): Promise<SwitchCaseResponseType<E, P>>;

    /**
     * No description provided.
     * 
     * **Credential required**: *Yes* / **Permission**: *read:notifications*
     */
    request<E extends 'i/notifications', P extends Endpoints[E]['req']>(
      endpoint: E,
      params: P,
      credential?: string | null,
    ): Promise<SwitchCaseResponseType<E, P>>;

    /**
     * No description provided.
     * 
     * **Credential required**: *Yes* / **Permission**: *read:notifications*
     */
    request<E extends 'i/notifications-grouped', P extends Endpoints[E]['req']>(
      endpoint: E,
      params: P,
      credential?: string | null,
    ): Promise<SwitchCaseResponseType<E, P>>;

    /**
     * No description provided.
     * 
     * **Credential required**: *Yes* / **Permission**: *read:page-likes*
     */
    request<E extends 'i/page-likes', P extends Endpoints[E]['req']>(
      endpoint: E,
      params: P,
      credential?: string | null,
    ): Promise<SwitchCaseResponseType<E, P>>;

    /**
     * No description provided.
     * 
     * **Credential required**: *Yes* / **Permission**: *read:pages*
     */
    request<E extends 'i/pages', P extends Endpoints[E]['req']>(
      endpoint: E,
      params: P,
      credential?: string | null,
    ): Promise<SwitchCaseResponseType<E, P>>;

    /**
     * No description provided.
     * 
     * **Credential required**: *Yes* / **Permission**: *write:account*
     */
    request<E extends 'i/pin', P extends Endpoints[E]['req']>(
      endpoint: E,
      params: P,
      credential?: string | null,
    ): Promise<SwitchCaseResponseType<E, P>>;

    /**
     * No description provided.
     * 
     * **Credential required**: *Yes* / **Permission**: *write:account*
     */
    request<E extends 'i/read-all-unread-notes', P extends Endpoints[E]['req']>(
      endpoint: E,
      params: P,
      credential?: string | null,
    ): Promise<SwitchCaseResponseType<E, P>>;

    /**
     * No description provided.
     * 
     * **Credential required**: *Yes* / **Permission**: *write:account*
     */
    request<E extends 'i/read-announcement', P extends Endpoints[E]['req']>(
      endpoint: E,
      params: P,
      credential?: string | null,
    ): Promise<SwitchCaseResponseType<E, P>>;

    /**
     * No description provided.
     * 
     * **Internal Endpoint**: This endpoint is an API for the misskey mainframe and is not intended for use by third parties.
     * **Credential required**: *Yes*
     */
    request<E extends 'i/regenerate-token', P extends Endpoints[E]['req']>(
      endpoint: E,
      params: P,
      credential?: string | null,
    ): Promise<SwitchCaseResponseType<E, P>>;

    /**
     * No description provided.
     * 
     * **Credential required**: *Yes* / **Permission**: *read:account*
     */
    request<E extends 'i/registry/get-all', P extends Endpoints[E]['req']>(
      endpoint: E,
      params: P,
      credential?: string | null,
    ): Promise<SwitchCaseResponseType<E, P>>;

    /**
     * No description provided.
     * 
     * **Credential required**: *Yes* / **Permission**: *read:account*
     */
    request<E extends 'i/registry/get-detail', P extends Endpoints[E]['req']>(
      endpoint: E,
      params: P,
      credential?: string | null,
    ): Promise<SwitchCaseResponseType<E, P>>;

    /**
     * No description provided.
     * 
     * **Credential required**: *Yes* / **Permission**: *read:account*
     */
    request<E extends 'i/registry/get', P extends Endpoints[E]['req']>(
      endpoint: E,
      params: P,
      credential?: string | null,
    ): Promise<SwitchCaseResponseType<E, P>>;

    /**
     * No description provided.
     * 
     * **Credential required**: *Yes* / **Permission**: *read:account*
     */
    request<E extends 'i/registry/keys-with-type', P extends Endpoints[E]['req']>(
      endpoint: E,
      params: P,
      credential?: string | null,
    ): Promise<SwitchCaseResponseType<E, P>>;

    /**
     * No description provided.
     * 
     * **Credential required**: *Yes* / **Permission**: *read:account*
     */
    request<E extends 'i/registry/keys', P extends Endpoints[E]['req']>(
      endpoint: E,
      params: P,
      credential?: string | null,
    ): Promise<SwitchCaseResponseType<E, P>>;

    /**
     * No description provided.
     * 
     * **Credential required**: *Yes* / **Permission**: *write:account*
     */
    request<E extends 'i/registry/remove', P extends Endpoints[E]['req']>(
      endpoint: E,
      params: P,
      credential?: string | null,
    ): Promise<SwitchCaseResponseType<E, P>>;

    /**
     * No description provided.
     * 
     * **Internal Endpoint**: This endpoint is an API for the misskey mainframe and is not intended for use by third parties.
     * **Credential required**: *Yes*
     */
    request<E extends 'i/registry/scopes-with-domain', P extends Endpoints[E]['req']>(
      endpoint: E,
      params: P,
      credential?: string | null,
    ): Promise<SwitchCaseResponseType<E, P>>;

    /**
     * No description provided.
     * 
     * **Credential required**: *Yes* / **Permission**: *write:account*
     */
    request<E extends 'i/registry/set', P extends Endpoints[E]['req']>(
      endpoint: E,
      params: P,
      credential?: string | null,
    ): Promise<SwitchCaseResponseType<E, P>>;

    /**
     * No description provided.
     * 
     * **Internal Endpoint**: This endpoint is an API for the misskey mainframe and is not intended for use by third parties.
     * **Credential required**: *Yes*
     */
    request<E extends 'i/revoke-token', P extends Endpoints[E]['req']>(
      endpoint: E,
      params: P,
      credential?: string | null,
    ): Promise<SwitchCaseResponseType<E, P>>;

    /**
     * No description provided.
     * 
     * **Internal Endpoint**: This endpoint is an API for the misskey mainframe and is not intended for use by third parties.
     * **Credential required**: *Yes*
     */
    request<E extends 'i/signin-history', P extends Endpoints[E]['req']>(
      endpoint: E,
      params: P,
      credential?: string | null,
    ): Promise<SwitchCaseResponseType<E, P>>;

    /**
     * No description provided.
     * 
     * **Credential required**: *Yes* / **Permission**: *write:account*
     */
    request<E extends 'i/unpin', P extends Endpoints[E]['req']>(
      endpoint: E,
      params: P,
      credential?: string | null,
    ): Promise<SwitchCaseResponseType<E, P>>;

    /**
     * No description provided.
     * 
     * **Internal Endpoint**: This endpoint is an API for the misskey mainframe and is not intended for use by third parties.
     * **Credential required**: *Yes*
     */
    request<E extends 'i/update-email', P extends Endpoints[E]['req']>(
      endpoint: E,
      params: P,
      credential?: string | null,
    ): Promise<SwitchCaseResponseType<E, P>>;

    /**
     * No description provided.
     * 
     * **Credential required**: *Yes* / **Permission**: *write:account*
     */
    request<E extends 'i/update', P extends Endpoints[E]['req']>(
      endpoint: E,
      params: P,
      credential?: string | null,
    ): Promise<SwitchCaseResponseType<E, P>>;

    /**
     * No description provided.
     * 
     * **Internal Endpoint**: This endpoint is an API for the misskey mainframe and is not intended for use by third parties.
     * **Credential required**: *Yes*
     */
    request<E extends 'i/move', P extends Endpoints[E]['req']>(
      endpoint: E,
      params: P,
      credential?: string | null,
    ): Promise<SwitchCaseResponseType<E, P>>;

    /**
     * No description provided.
     * 
     * **Credential required**: *Yes* / **Permission**: *write:account*
     */
    request<E extends 'i/webhooks/create', P extends Endpoints[E]['req']>(
      endpoint: E,
      params: P,
      credential?: string | null,
    ): Promise<SwitchCaseResponseType<E, P>>;

    /**
     * No description provided.
     * 
     * **Credential required**: *Yes* / **Permission**: *read:account*
     */
    request<E extends 'i/webhooks/list', P extends Endpoints[E]['req']>(
      endpoint: E,
      params: P,
      credential?: string | null,
    ): Promise<SwitchCaseResponseType<E, P>>;

    /**
     * No description provided.
     * 
     * **Credential required**: *Yes* / **Permission**: *read:account*
     */
    request<E extends 'i/webhooks/show', P extends Endpoints[E]['req']>(
      endpoint: E,
      params: P,
      credential?: string | null,
    ): Promise<SwitchCaseResponseType<E, P>>;

    /**
     * No description provided.
     * 
     * **Credential required**: *Yes* / **Permission**: *write:account*
     */
    request<E extends 'i/webhooks/update', P extends Endpoints[E]['req']>(
      endpoint: E,
      params: P,
      credential?: string | null,
    ): Promise<SwitchCaseResponseType<E, P>>;

    /**
     * No description provided.
     * 
     * **Credential required**: *Yes* / **Permission**: *write:account*
     */
    request<E extends 'i/webhooks/delete', P extends Endpoints[E]['req']>(
      endpoint: E,
      params: P,
      credential?: string | null,
    ): Promise<SwitchCaseResponseType<E, P>>;

    /**
     * No description provided.
     * 
     * **Credential required**: *Yes* / **Permission**: *write:invite-codes*
     */
    request<E extends 'invite/create', P extends Endpoints[E]['req']>(
      endpoint: E,
      params: P,
      credential?: string | null,
    ): Promise<SwitchCaseResponseType<E, P>>;

    /**
     * No description provided.
     * 
     * **Credential required**: *Yes* / **Permission**: *write:invite-codes*
     */
    request<E extends 'invite/delete', P extends Endpoints[E]['req']>(
      endpoint: E,
      params: P,
      credential?: string | null,
    ): Promise<SwitchCaseResponseType<E, P>>;

    /**
     * No description provided.
     * 
     * **Credential required**: *Yes* / **Permission**: *read:invite-codes*
     */
    request<E extends 'invite/list', P extends Endpoints[E]['req']>(
      endpoint: E,
      params: P,
      credential?: string | null,
    ): Promise<SwitchCaseResponseType<E, P>>;

    /**
     * No description provided.
     * 
     * **Credential required**: *Yes* / **Permission**: *read:invite-codes*
     */
    request<E extends 'invite/limit', P extends Endpoints[E]['req']>(
      endpoint: E,
      params: P,
      credential?: string | null,
    ): Promise<SwitchCaseResponseType<E, P>>;

    /**
     * No description provided.
     * 
     * **Credential required**: *No*
     */
    request<E extends 'meta', P extends Endpoints[E]['req']>(
      endpoint: E,
      params: P,
      credential?: string | null,
    ): Promise<SwitchCaseResponseType<E, P>>;

    /**
     * No description provided.
     * 
     * **Credential required**: *No*
     */
    request<E extends 'emojis', P extends Endpoints[E]['req']>(
      endpoint: E,
      params: P,
      credential?: string | null,
    ): Promise<SwitchCaseResponseType<E, P>>;

    /**
     * No description provided.
     * 
     * **Credential required**: *No*
     */
    request<E extends 'emoji', P extends Endpoints[E]['req']>(
      endpoint: E,
      params: P,
      credential?: string | null,
    ): Promise<SwitchCaseResponseType<E, P>>;

    /**
     * No description provided.
     * 
     * **Internal Endpoint**: This endpoint is an API for the misskey mainframe and is not intended for use by third parties.
     * **Credential required**: *Yes*
     */
    request<E extends 'miauth/gen-token', P extends Endpoints[E]['req']>(
      endpoint: E,
      params: P,
      credential?: string | null,
    ): Promise<SwitchCaseResponseType<E, P>>;

    /**
     * No description provided.
     * 
     * **Credential required**: *Yes* / **Permission**: *write:mutes*
     */
    request<E extends 'mute/create', P extends Endpoints[E]['req']>(
      endpoint: E,
      params: P,
      credential?: string | null,
    ): Promise<SwitchCaseResponseType<E, P>>;

    /**
     * No description provided.
     * 
     * **Credential required**: *Yes* / **Permission**: *write:mutes*
     */
    request<E extends 'mute/delete', P extends Endpoints[E]['req']>(
      endpoint: E,
      params: P,
      credential?: string | null,
    ): Promise<SwitchCaseResponseType<E, P>>;

    /**
     * No description provided.
     * 
     * **Credential required**: *Yes* / **Permission**: *read:mutes*
     */
    request<E extends 'mute/list', P extends Endpoints[E]['req']>(
      endpoint: E,
      params: P,
      credential?: string | null,
    ): Promise<SwitchCaseResponseType<E, P>>;

    /**
     * No description provided.
     * 
     * **Credential required**: *Yes* / **Permission**: *write:mutes*
     */
    request<E extends 'renote-mute/create', P extends Endpoints[E]['req']>(
      endpoint: E,
      params: P,
      credential?: string | null,
    ): Promise<SwitchCaseResponseType<E, P>>;

    /**
     * No description provided.
     * 
     * **Credential required**: *Yes* / **Permission**: *write:mutes*
     */
    request<E extends 'renote-mute/delete', P extends Endpoints[E]['req']>(
      endpoint: E,
      params: P,
      credential?: string | null,
    ): Promise<SwitchCaseResponseType<E, P>>;

    /**
     * No description provided.
     * 
     * **Credential required**: *Yes* / **Permission**: *read:mutes*
     */
    request<E extends 'renote-mute/list', P extends Endpoints[E]['req']>(
      endpoint: E,
      params: P,
      credential?: string | null,
    ): Promise<SwitchCaseResponseType<E, P>>;

    /**
     * No description provided.
     * 
     * **Credential required**: *Yes* / **Permission**: *read:account*
     */
    request<E extends 'my/apps', P extends Endpoints[E]['req']>(
      endpoint: E,
      params: P,
      credential?: string | null,
    ): Promise<SwitchCaseResponseType<E, P>>;

    /**
     * No description provided.
     * 
     * **Credential required**: *No*
     */
    request<E extends 'notes', P extends Endpoints[E]['req']>(
      endpoint: E,
      params: P,
      credential?: string | null,
    ): Promise<SwitchCaseResponseType<E, P>>;

    /**
     * No description provided.
     * 
     * **Credential required**: *No*
     */
    request<E extends 'notes/children', P extends Endpoints[E]['req']>(
      endpoint: E,
      params: P,
      credential?: string | null,
    ): Promise<SwitchCaseResponseType<E, P>>;

    /**
     * No description provided.
     * 
     * **Credential required**: *No*
     */
    request<E extends 'notes/clips', P extends Endpoints[E]['req']>(
      endpoint: E,
      params: P,
      credential?: string | null,
    ): Promise<SwitchCaseResponseType<E, P>>;

    /**
     * No description provided.
     * 
     * **Credential required**: *No*
     */
    request<E extends 'notes/conversation', P extends Endpoints[E]['req']>(
      endpoint: E,
      params: P,
      credential?: string | null,
    ): Promise<SwitchCaseResponseType<E, P>>;

    /**
     * No description provided.
     * 
     * **Credential required**: *Yes* / **Permission**: *write:notes*
     */
    request<E extends 'notes/create', P extends Endpoints[E]['req']>(
      endpoint: E,
      params: P,
      credential?: string | null,
    ): Promise<SwitchCaseResponseType<E, P>>;

    /**
     * No description provided.
     * 
     * **Credential required**: *Yes* / **Permission**: *write:notes*
     */
    request<E extends 'notes/delete', P extends Endpoints[E]['req']>(
      endpoint: E,
      params: P,
      credential?: string | null,
    ): Promise<SwitchCaseResponseType<E, P>>;

    /**
     * No description provided.
     * 
     * **Credential required**: *Yes* / **Permission**: *write:favorites*
     */
    request<E extends 'notes/favorites/create', P extends Endpoints[E]['req']>(
      endpoint: E,
      params: P,
      credential?: string | null,
    ): Promise<SwitchCaseResponseType<E, P>>;

    /**
     * No description provided.
     * 
     * **Credential required**: *Yes* / **Permission**: *write:favorites*
     */
    request<E extends 'notes/favorites/delete', P extends Endpoints[E]['req']>(
      endpoint: E,
      params: P,
      credential?: string | null,
    ): Promise<SwitchCaseResponseType<E, P>>;

    /**
     * No description provided.
     * 
     * **Credential required**: *No*
     */
    request<E extends 'notes/featured', P extends Endpoints[E]['req']>(
      endpoint: E,
      params: P,
      credential?: string | null,
    ): Promise<SwitchCaseResponseType<E, P>>;

    /**
     * No description provided.
     * 
     * **Credential required**: *No*
     */
    request<E extends 'notes/global-timeline', P extends Endpoints[E]['req']>(
      endpoint: E,
      params: P,
      credential?: string | null,
    ): Promise<SwitchCaseResponseType<E, P>>;

    /**
     * No description provided.
     * 
     * **Credential required**: *Yes* / **Permission**: *read:account*
     */
    request<E extends 'notes/hybrid-timeline', P extends Endpoints[E]['req']>(
      endpoint: E,
      params: P,
      credential?: string | null,
    ): Promise<SwitchCaseResponseType<E, P>>;

    /**
     * No description provided.
     * 
     * **Credential required**: *No*
     */
    request<E extends 'notes/local-timeline', P extends Endpoints[E]['req']>(
      endpoint: E,
      params: P,
      credential?: string | null,
    ): Promise<SwitchCaseResponseType<E, P>>;

    /**
     * No description provided.
     * 
     * **Credential required**: *Yes* / **Permission**: *read:account*
     */
    request<E extends 'notes/mentions', P extends Endpoints[E]['req']>(
      endpoint: E,
      params: P,
      credential?: string | null,
    ): Promise<SwitchCaseResponseType<E, P>>;

    /**
     * No description provided.
     * 
     * **Credential required**: *Yes* / **Permission**: *read:account*
     */
    request<E extends 'notes/polls/recommendation', P extends Endpoints[E]['req']>(
      endpoint: E,
      params: P,
      credential?: string | null,
    ): Promise<SwitchCaseResponseType<E, P>>;

    /**
     * No description provided.
     * 
     * **Credential required**: *Yes* / **Permission**: *write:votes*
     */
    request<E extends 'notes/polls/vote', P extends Endpoints[E]['req']>(
      endpoint: E,
      params: P,
      credential?: string | null,
    ): Promise<SwitchCaseResponseType<E, P>>;

    /**
     * No description provided.
     * 
     * **Credential required**: *No*
     */
    request<E extends 'notes/reactions', P extends Endpoints[E]['req']>(
      endpoint: E,
      params: P,
      credential?: string | null,
    ): Promise<SwitchCaseResponseType<E, P>>;

    /**
     * No description provided.
     * 
     * **Credential required**: *Yes* / **Permission**: *write:reactions*
     */
    request<E extends 'notes/reactions/create', P extends Endpoints[E]['req']>(
      endpoint: E,
      params: P,
      credential?: string | null,
    ): Promise<SwitchCaseResponseType<E, P>>;

    /**
     * No description provided.
     * 
     * **Credential required**: *Yes* / **Permission**: *write:reactions*
     */
    request<E extends 'notes/reactions/delete', P extends Endpoints[E]['req']>(
      endpoint: E,
      params: P,
      credential?: string | null,
    ): Promise<SwitchCaseResponseType<E, P>>;

    /**
     * No description provided.
     * 
     * **Credential required**: *No*
     */
    request<E extends 'notes/renotes', P extends Endpoints[E]['req']>(
      endpoint: E,
      params: P,
      credential?: string | null,
    ): Promise<SwitchCaseResponseType<E, P>>;

    /**
     * No description provided.
     * 
     * **Credential required**: *No*
     */
    request<E extends 'notes/replies', P extends Endpoints[E]['req']>(
      endpoint: E,
      params: P,
      credential?: string | null,
    ): Promise<SwitchCaseResponseType<E, P>>;

    /**
     * No description provided.
     * 
     * **Credential required**: *No*
     */
    request<E extends 'notes/search-by-tag', P extends Endpoints[E]['req']>(
      endpoint: E,
      params: P,
      credential?: string | null,
    ): Promise<SwitchCaseResponseType<E, P>>;

    /**
     * No description provided.
     * 
     * **Credential required**: *No*
     */
    request<E extends 'notes/search', P extends Endpoints[E]['req']>(
      endpoint: E,
      params: P,
      credential?: string | null,
    ): Promise<SwitchCaseResponseType<E, P>>;

    /**
     * No description provided.
     * 
     * **Credential required**: *No*
     */
    request<E extends 'notes/show', P extends Endpoints[E]['req']>(
      endpoint: E,
      params: P,
      credential?: string | null,
    ): Promise<SwitchCaseResponseType<E, P>>;

    /**
     * No description provided.
     * 
     * **Credential required**: *Yes* / **Permission**: *read:account*
     */
    request<E extends 'notes/state', P extends Endpoints[E]['req']>(
      endpoint: E,
      params: P,
      credential?: string | null,
    ): Promise<SwitchCaseResponseType<E, P>>;

    /**
     * No description provided.
     * 
     * **Credential required**: *Yes* / **Permission**: *write:account*
     */
    request<E extends 'notes/thread-muting/create', P extends Endpoints[E]['req']>(
      endpoint: E,
      params: P,
      credential?: string | null,
    ): Promise<SwitchCaseResponseType<E, P>>;

    /**
     * No description provided.
     * 
     * **Credential required**: *Yes* / **Permission**: *write:account*
     */
    request<E extends 'notes/thread-muting/delete', P extends Endpoints[E]['req']>(
      endpoint: E,
      params: P,
      credential?: string | null,
    ): Promise<SwitchCaseResponseType<E, P>>;

    /**
     * No description provided.
     * 
     * **Credential required**: *Yes* / **Permission**: *read:account*
     */
    request<E extends 'notes/timeline', P extends Endpoints[E]['req']>(
      endpoint: E,
      params: P,
      credential?: string | null,
    ): Promise<SwitchCaseResponseType<E, P>>;

    /**
     * No description provided.
     * 
     * **Credential required**: *Yes* / **Permission**: *read:account*
     */
    request<E extends 'notes/translate', P extends Endpoints[E]['req']>(
      endpoint: E,
      params: P,
      credential?: string | null,
    ): Promise<SwitchCaseResponseType<E, P>>;

    /**
     * No description provided.
     * 
     * **Credential required**: *Yes* / **Permission**: *write:notes*
     */
    request<E extends 'notes/unrenote', P extends Endpoints[E]['req']>(
      endpoint: E,
      params: P,
      credential?: string | null,
    ): Promise<SwitchCaseResponseType<E, P>>;

    /**
     * No description provided.
     * 
     * **Credential required**: *Yes* / **Permission**: *read:account*
     */
    request<E extends 'notes/user-list-timeline', P extends Endpoints[E]['req']>(
      endpoint: E,
      params: P,
      credential?: string | null,
    ): Promise<SwitchCaseResponseType<E, P>>;

    /**
     * No description provided.
     * 
     * **Credential required**: *Yes* / **Permission**: *write:notifications*
     */
    request<E extends 'notifications/create', P extends Endpoints[E]['req']>(
      endpoint: E,
      params: P,
      credential?: string | null,
    ): Promise<SwitchCaseResponseType<E, P>>;

    /**
     * No description provided.
     * 
     * **Credential required**: *Yes* / **Permission**: *write:notifications*
     */
    request<E extends 'notifications/mark-all-as-read', P extends Endpoints[E]['req']>(
      endpoint: E,
      params: P,
      credential?: string | null,
    ): Promise<SwitchCaseResponseType<E, P>>;

    /**
     * No description provided.
     * 
     * **Credential required**: *Yes* / **Permission**: *write:notifications*
     */
    request<E extends 'notifications/test-notification', P extends Endpoints[E]['req']>(
      endpoint: E,
      params: P,
      credential?: string | null,
    ): Promise<SwitchCaseResponseType<E, P>>;

    /**
     * No description provided.
     * 
     * **Internal Endpoint**: This endpoint is an API for the misskey mainframe and is not intended for use by third parties.
     * **Credential required**: *Yes*
     */
    request<E extends 'page-push', P extends Endpoints[E]['req']>(
      endpoint: E,
      params: P,
      credential?: string | null,
    ): Promise<SwitchCaseResponseType<E, P>>;

    /**
     * No description provided.
     * 
     * **Credential required**: *Yes* / **Permission**: *write:pages*
     */
    request<E extends 'pages/create', P extends Endpoints[E]['req']>(
      endpoint: E,
      params: P,
      credential?: string | null,
    ): Promise<SwitchCaseResponseType<E, P>>;

    /**
     * No description provided.
     * 
     * **Credential required**: *Yes* / **Permission**: *write:pages*
     */
    request<E extends 'pages/delete', P extends Endpoints[E]['req']>(
      endpoint: E,
      params: P,
      credential?: string | null,
    ): Promise<SwitchCaseResponseType<E, P>>;

    /**
     * No description provided.
     * 
     * **Credential required**: *No*
     */
    request<E extends 'pages/featured', P extends Endpoints[E]['req']>(
      endpoint: E,
      params: P,
      credential?: string | null,
    ): Promise<SwitchCaseResponseType<E, P>>;

    /**
     * No description provided.
     * 
     * **Credential required**: *Yes* / **Permission**: *write:page-likes*
     */
    request<E extends 'pages/like', P extends Endpoints[E]['req']>(
      endpoint: E,
      params: P,
      credential?: string | null,
    ): Promise<SwitchCaseResponseType<E, P>>;

    /**
     * No description provided.
     * 
     * **Credential required**: *No*
     */
    request<E extends 'pages/show', P extends Endpoints[E]['req']>(
      endpoint: E,
      params: P,
      credential?: string | null,
    ): Promise<SwitchCaseResponseType<E, P>>;

    /**
     * No description provided.
     * 
     * **Credential required**: *Yes* / **Permission**: *write:page-likes*
     */
    request<E extends 'pages/unlike', P extends Endpoints[E]['req']>(
      endpoint: E,
      params: P,
      credential?: string | null,
    ): Promise<SwitchCaseResponseType<E, P>>;

    /**
     * No description provided.
     * 
     * **Credential required**: *Yes* / **Permission**: *write:pages*
     */
    request<E extends 'pages/update', P extends Endpoints[E]['req']>(
      endpoint: E,
      params: P,
      credential?: string | null,
    ): Promise<SwitchCaseResponseType<E, P>>;

    /**
     * No description provided.
     * 
     * **Credential required**: *Yes* / **Permission**: *write:flash*
     */
    request<E extends 'flash/create', P extends Endpoints[E]['req']>(
      endpoint: E,
      params: P,
      credential?: string | null,
    ): Promise<SwitchCaseResponseType<E, P>>;

    /**
     * No description provided.
     * 
     * **Credential required**: *Yes* / **Permission**: *write:flash*
     */
    request<E extends 'flash/delete', P extends Endpoints[E]['req']>(
      endpoint: E,
      params: P,
      credential?: string | null,
    ): Promise<SwitchCaseResponseType<E, P>>;

    /**
     * No description provided.
     * 
     * **Credential required**: *No*
     */
    request<E extends 'flash/featured', P extends Endpoints[E]['req']>(
      endpoint: E,
      params: P,
      credential?: string | null,
    ): Promise<SwitchCaseResponseType<E, P>>;

    /**
     * No description provided.
     * 
     * **Credential required**: *Yes* / **Permission**: *write:flash-likes*
     */
    request<E extends 'flash/like', P extends Endpoints[E]['req']>(
      endpoint: E,
      params: P,
      credential?: string | null,
    ): Promise<SwitchCaseResponseType<E, P>>;

    /**
     * No description provided.
     * 
     * **Credential required**: *No*
     */
    request<E extends 'flash/show', P extends Endpoints[E]['req']>(
      endpoint: E,
      params: P,
      credential?: string | null,
    ): Promise<SwitchCaseResponseType<E, P>>;

    /**
     * No description provided.
     * 
     * **Credential required**: *Yes* / **Permission**: *write:flash-likes*
     */
    request<E extends 'flash/unlike', P extends Endpoints[E]['req']>(
      endpoint: E,
      params: P,
      credential?: string | null,
    ): Promise<SwitchCaseResponseType<E, P>>;

    /**
     * No description provided.
     * 
     * **Credential required**: *Yes* / **Permission**: *write:flash*
     */
    request<E extends 'flash/update', P extends Endpoints[E]['req']>(
      endpoint: E,
      params: P,
      credential?: string | null,
    ): Promise<SwitchCaseResponseType<E, P>>;

    /**
     * No description provided.
     * 
     * **Credential required**: *Yes* / **Permission**: *read:flash*
     */
    request<E extends 'flash/my', P extends Endpoints[E]['req']>(
      endpoint: E,
      params: P,
      credential?: string | null,
    ): Promise<SwitchCaseResponseType<E, P>>;

    /**
     * No description provided.
     * 
     * **Credential required**: *Yes* / **Permission**: *read:flash-likes*
     */
    request<E extends 'flash/my-likes', P extends Endpoints[E]['req']>(
      endpoint: E,
      params: P,
      credential?: string | null,
    ): Promise<SwitchCaseResponseType<E, P>>;

    /**
     * No description provided.
     * 
     * **Credential required**: *No*
     */
    request<E extends 'ping', P extends Endpoints[E]['req']>(
      endpoint: E,
      params: P,
      credential?: string | null,
    ): Promise<SwitchCaseResponseType<E, P>>;

    /**
     * No description provided.
     * 
     * **Credential required**: *No*
     */
    request<E extends 'pinned-users', P extends Endpoints[E]['req']>(
      endpoint: E,
      params: P,
      credential?: string | null,
    ): Promise<SwitchCaseResponseType<E, P>>;

    /**
     * No description provided.
     * 
     * **Credential required**: *Yes* / **Permission**: *write:account*
     */
    request<E extends 'promo/read', P extends Endpoints[E]['req']>(
      endpoint: E,
      params: P,
      credential?: string | null,
    ): Promise<SwitchCaseResponseType<E, P>>;

    /**
     * No description provided.
     * 
     * **Credential required**: *Yes* / **Permission**: *read:account*
     */
    request<E extends 'roles/list', P extends Endpoints[E]['req']>(
      endpoint: E,
      params: P,
      credential?: string | null,
    ): Promise<SwitchCaseResponseType<E, P>>;

    /**
     * No description provided.
     * 
     * **Credential required**: *No*
     */
    request<E extends 'roles/show', P extends Endpoints[E]['req']>(
      endpoint: E,
      params: P,
      credential?: string | null,
    ): Promise<SwitchCaseResponseType<E, P>>;

    /**
     * No description provided.
     * 
     * **Credential required**: *No*
     */
    request<E extends 'roles/users', P extends Endpoints[E]['req']>(
      endpoint: E,
      params: P,
      credential?: string | null,
    ): Promise<SwitchCaseResponseType<E, P>>;

    /**
     * No description provided.
     * 
     * **Credential required**: *Yes* / **Permission**: *read:account*
     */
    request<E extends 'roles/notes', P extends Endpoints[E]['req']>(
      endpoint: E,
      params: P,
      credential?: string | null,
    ): Promise<SwitchCaseResponseType<E, P>>;

    /**
     * Request a users password to be reset.
     * 
     * **Credential required**: *No*
     */
    request<E extends 'request-reset-password', P extends Endpoints[E]['req']>(
      endpoint: E,
      params: P,
      credential?: string | null,
    ): Promise<SwitchCaseResponseType<E, P>>;

    /**
     * Only available when running with <code>NODE_ENV=testing</code>. Reset the database and flush Redis.
     * 
     * **Credential required**: *No*
     */
    request<E extends 'reset-db', P extends Endpoints[E]['req']>(
      endpoint: E,
      params: P,
      credential?: string | null,
    ): Promise<SwitchCaseResponseType<E, P>>;

    /**
     * Complete the password reset that was previously requested.
     * 
     * **Credential required**: *No*
     */
    request<E extends 'reset-password', P extends Endpoints[E]['req']>(
      endpoint: E,
      params: P,
      credential?: string | null,
    ): Promise<SwitchCaseResponseType<E, P>>;

    /**
     * No description provided.
     * 
     * **Credential required**: *No*
     */
    request<E extends 'server-info', P extends Endpoints[E]['req']>(
      endpoint: E,
      params: P,
      credential?: string | null,
    ): Promise<SwitchCaseResponseType<E, P>>;

    /**
     * No description provided.
     * 
     * **Credential required**: *No*
     */
    request<E extends 'stats', P extends Endpoints[E]['req']>(
      endpoint: E,
      params: P,
      credential?: string | null,
    ): Promise<SwitchCaseResponseType<E, P>>;

    /**
     * Check push notification registration exists.
     * 
     * **Internal Endpoint**: This endpoint is an API for the misskey mainframe and is not intended for use by third parties.
     * **Credential required**: *Yes*
     */
    request<E extends 'sw/show-registration', P extends Endpoints[E]['req']>(
      endpoint: E,
      params: P,
      credential?: string | null,
    ): Promise<SwitchCaseResponseType<E, P>>;

    /**
     * Update push notification registration.
     * 
     * **Internal Endpoint**: This endpoint is an API for the misskey mainframe and is not intended for use by third parties.
     * **Credential required**: *Yes*
     */
    request<E extends 'sw/update-registration', P extends Endpoints[E]['req']>(
      endpoint: E,
      params: P,
      credential?: string | null,
    ): Promise<SwitchCaseResponseType<E, P>>;

    /**
     * Register to receive push notifications.
     * 
     * **Internal Endpoint**: This endpoint is an API for the misskey mainframe and is not intended for use by third parties.
     * **Credential required**: *Yes*
     */
    request<E extends 'sw/register', P extends Endpoints[E]['req']>(
      endpoint: E,
      params: P,
      credential?: string | null,
    ): Promise<SwitchCaseResponseType<E, P>>;

    /**
     * Unregister from receiving push notifications.
     * 
     * **Credential required**: *No*
     */
    request<E extends 'sw/unregister', P extends Endpoints[E]['req']>(
      endpoint: E,
      params: P,
      credential?: string | null,
    ): Promise<SwitchCaseResponseType<E, P>>;

    /**
     * Endpoint for testing input validation.
     * 
     * **Credential required**: *No*
     */
    request<E extends 'test', P extends Endpoints[E]['req']>(
      endpoint: E,
      params: P,
      credential?: string | null,
    ): Promise<SwitchCaseResponseType<E, P>>;

    /**
     * No description provided.
     * 
     * **Credential required**: *No*
     */
    request<E extends 'username/available', P extends Endpoints[E]['req']>(
      endpoint: E,
      params: P,
      credential?: string | null,
    ): Promise<SwitchCaseResponseType<E, P>>;

    /**
     * No description provided.
     * 
     * **Credential required**: *No*
     */
    request<E extends 'users', P extends Endpoints[E]['req']>(
      endpoint: E,
      params: P,
      credential?: string | null,
    ): Promise<SwitchCaseResponseType<E, P>>;

    /**
     * Show all clips this user owns.
     * 
     * **Credential required**: *No*
     */
    request<E extends 'users/clips', P extends Endpoints[E]['req']>(
      endpoint: E,
      params: P,
      credential?: string | null,
    ): Promise<SwitchCaseResponseType<E, P>>;

    /**
     * Show everyone that follows this user.
     * 
     * **Credential required**: *No*
     */
    request<E extends 'users/followers', P extends Endpoints[E]['req']>(
      endpoint: E,
      params: P,
      credential?: string | null,
    ): Promise<SwitchCaseResponseType<E, P>>;

    /**
     * Show everyone that this user is following.
     * 
     * **Credential required**: *No*
     */
    request<E extends 'users/following', P extends Endpoints[E]['req']>(
      endpoint: E,
      params: P,
      credential?: string | null,
    ): Promise<SwitchCaseResponseType<E, P>>;

    /**
     * Show all gallery posts by the given user.
     * 
     * **Credential required**: *No*
     */
    request<E extends 'users/gallery/posts', P extends Endpoints[E]['req']>(
      endpoint: E,
      params: P,
      credential?: string | null,
    ): Promise<SwitchCaseResponseType<E, P>>;

    /**
     * Get a list of other users that the specified user frequently replies to.
     * 
     * **Credential required**: *No*
     */
    request<E extends 'users/get-frequently-replied-users', P extends Endpoints[E]['req']>(
      endpoint: E,
      params: P,
      credential?: string | null,
    ): Promise<SwitchCaseResponseType<E, P>>;

    /**
     * No description provided.
     * 
     * **Credential required**: *No*
     */
    request<E extends 'users/featured-notes', P extends Endpoints[E]['req']>(
      endpoint: E,
      params: P,
      credential?: string | null,
    ): Promise<SwitchCaseResponseType<E, P>>;

    /**
     * Create a new list of users.
     * 
     * **Credential required**: *Yes* / **Permission**: *write:account*
     */
    request<E extends 'users/lists/create', P extends Endpoints[E]['req']>(
      endpoint: E,
      params: P,
      credential?: string | null,
    ): Promise<SwitchCaseResponseType<E, P>>;

    /**
     * Delete an existing list of users.
     * 
     * **Credential required**: *Yes* / **Permission**: *write:account*
     */
    request<E extends 'users/lists/delete', P extends Endpoints[E]['req']>(
      endpoint: E,
      params: P,
      credential?: string | null,
    ): Promise<SwitchCaseResponseType<E, P>>;

    /**
     * Show all lists that the authenticated user has created.
     * 
     * **Credential required**: *No* / **Permission**: *read:account*
     */
    request<E extends 'users/lists/list', P extends Endpoints[E]['req']>(
      endpoint: E,
      params: P,
      credential?: string | null,
    ): Promise<SwitchCaseResponseType<E, P>>;

    /**
     * Remove a user from a list.
     * 
     * **Credential required**: *Yes* / **Permission**: *write:account*
     */
    request<E extends 'users/lists/pull', P extends Endpoints[E]['req']>(
      endpoint: E,
      params: P,
      credential?: string | null,
    ): Promise<SwitchCaseResponseType<E, P>>;

    /**
     * Add a user to an existing list.
     * 
     * **Credential required**: *Yes* / **Permission**: *write:account*
     */
    request<E extends 'users/lists/push', P extends Endpoints[E]['req']>(
      endpoint: E,
      params: P,
      credential?: string | null,
    ): Promise<SwitchCaseResponseType<E, P>>;

    /**
     * Show the properties of a list.
     * 
     * **Credential required**: *No* / **Permission**: *read:account*
     */
    request<E extends 'users/lists/show', P extends Endpoints[E]['req']>(
      endpoint: E,
      params: P,
      credential?: string | null,
    ): Promise<SwitchCaseResponseType<E, P>>;

    /**
     * No description provided.
     * 
     * **Credential required**: *Yes* / **Permission**: *write:account*
     */
    request<E extends 'users/lists/favorite', P extends Endpoints[E]['req']>(
      endpoint: E,
      params: P,
      credential?: string | null,
    ): Promise<SwitchCaseResponseType<E, P>>;

    /**
     * No description provided.
     * 
     * **Credential required**: *Yes* / **Permission**: *write:account*
     */
    request<E extends 'users/lists/unfavorite', P extends Endpoints[E]['req']>(
      endpoint: E,
      params: P,
      credential?: string | null,
    ): Promise<SwitchCaseResponseType<E, P>>;

    /**
     * Update the properties of a list.
     * 
     * **Credential required**: *Yes* / **Permission**: *write:account*
     */
    request<E extends 'users/lists/update', P extends Endpoints[E]['req']>(
      endpoint: E,
      params: P,
      credential?: string | null,
    ): Promise<SwitchCaseResponseType<E, P>>;

    /**
     * No description provided.
     * 
     * **Credential required**: *Yes* / **Permission**: *write:account*
     */
    request<E extends 'users/lists/create-from-public', P extends Endpoints[E]['req']>(
      endpoint: E,
      params: P,
      credential?: string | null,
    ): Promise<SwitchCaseResponseType<E, P>>;

    /**
     * No description provided.
     * 
     * **Credential required**: *Yes* / **Permission**: *write:account*
     */
    request<E extends 'users/lists/update-membership', P extends Endpoints[E]['req']>(
      endpoint: E,
      params: P,
      credential?: string | null,
    ): Promise<SwitchCaseResponseType<E, P>>;

    /**
     * No description provided.
     * 
     * **Credential required**: *No* / **Permission**: *read:account*
     */
    request<E extends 'users/lists/get-memberships', P extends Endpoints[E]['req']>(
      endpoint: E,
      params: P,
      credential?: string | null,
    ): Promise<SwitchCaseResponseType<E, P>>;

    /**
     * No description provided.
     * 
     * **Credential required**: *No*
     */
    request<E extends 'users/notes', P extends Endpoints[E]['req']>(
      endpoint: E,
      params: P,
      credential?: string | null,
    ): Promise<SwitchCaseResponseType<E, P>>;

    /**
     * Show all pages this user created.
     * 
     * **Credential required**: *No*
     */
    request<E extends 'users/pages', P extends Endpoints[E]['req']>(
      endpoint: E,
      params: P,
      credential?: string | null,
    ): Promise<SwitchCaseResponseType<E, P>>;

    /**
     * Show all flashs this user created.
     * 
     * **Credential required**: *No*
     */
    request<E extends 'users/flashs', P extends Endpoints[E]['req']>(
      endpoint: E,
      params: P,
      credential?: string | null,
    ): Promise<SwitchCaseResponseType<E, P>>;

    /**
     * Show all reactions this user made.
     * 
     * **Credential required**: *No*
     */
    request<E extends 'users/reactions', P extends Endpoints[E]['req']>(
      endpoint: E,
      params: P,
      credential?: string | null,
    ): Promise<SwitchCaseResponseType<E, P>>;

    /**
     * Show users that the authenticated user might be interested to follow.
     * 
     * **Credential required**: *Yes* / **Permission**: *read:account*
     */
    request<E extends 'users/recommendation', P extends Endpoints[E]['req']>(
      endpoint: E,
      params: P,
      credential?: string | null,
    ): Promise<SwitchCaseResponseType<E, P>>;

    /**
     * Show the different kinds of relations between the authenticated user and the specified user(s).
     * 
     * **Credential required**: *Yes* / **Permission**: *read:account*
     */
    request<E extends 'users/relation', P extends Endpoints[E]['req']>(
      endpoint: E,
      params: P,
      credential?: string | null,
    ): Promise<SwitchCaseResponseType<E, P>>;

    /**
     * File a report.
     * 
     * **Credential required**: *Yes* / **Permission**: *write:report-abuse*
     */
    request<E extends 'users/report-abuse', P extends Endpoints[E]['req']>(
      endpoint: E,
      params: P,
      credential?: string | null,
    ): Promise<SwitchCaseResponseType<E, P>>;

    /**
     * Search for a user by username and/or host.
     * 
     * **Credential required**: *No*
     */
    request<E extends 'users/search-by-username-and-host', P extends Endpoints[E]['req']>(
      endpoint: E,
      params: P,
      credential?: string | null,
    ): Promise<SwitchCaseResponseType<E, P>>;

    /**
     * Search for users.
     * 
     * **Credential required**: *No*
     */
    request<E extends 'users/search', P extends Endpoints[E]['req']>(
      endpoint: E,
      params: P,
      credential?: string | null,
    ): Promise<SwitchCaseResponseType<E, P>>;

    /**
     * Show the properties of a user.
     * 
     * **Credential required**: *No*
     */
    request<E extends 'users/show', P extends Endpoints[E]['req']>(
      endpoint: E,
      params: P,
      credential?: string | null,
    ): Promise<SwitchCaseResponseType<E, P>>;

    /**
     * No description provided.
     * 
     * **Credential required**: *No*
     */
    request<E extends 'users/achievements', P extends Endpoints[E]['req']>(
      endpoint: E,
      params: P,
      credential?: string | null,
    ): Promise<SwitchCaseResponseType<E, P>>;

    /**
     * No description provided.
     * 
     * **Credential required**: *Yes* / **Permission**: *write:account*
     */
    request<E extends 'users/update-memo', P extends Endpoints[E]['req']>(
      endpoint: E,
      params: P,
      credential?: string | null,
    ): Promise<SwitchCaseResponseType<E, P>>;

    /**
     * No description provided.
     * 
     * **Credential required**: *No*
     */
    request<E extends 'fetch-rss', P extends Endpoints[E]['req']>(
      endpoint: E,
      params: P,
      credential?: string | null,
    ): Promise<SwitchCaseResponseType<E, P>>;

    /**
     * No description provided.
     * 
     * **Internal Endpoint**: This endpoint is an API for the misskey mainframe and is not intended for use by third parties.
     * **Credential required**: *Yes*
     */
    request<E extends 'fetch-external-resources', P extends Endpoints[E]['req']>(
      endpoint: E,
      params: P,
      credential?: string | null,
    ): Promise<SwitchCaseResponseType<E, P>>;

    /**
     * No description provided.
     * 
     * **Credential required**: *No*
     */
    request<E extends 'retention', P extends Endpoints[E]['req']>(
      endpoint: E,
      params: P,
      credential?: string | null,
    ): Promise<SwitchCaseResponseType<E, P>>;

    /**
     * No description provided.
     * 
     * **Credential required**: *Yes* / **Permission**: *write:account*
     */
    request<E extends 'bubble-game/register', P extends Endpoints[E]['req']>(
      endpoint: E,
      params: P,
      credential?: string | null,
    ): Promise<SwitchCaseResponseType<E, P>>;

    /**
     * No description provided.
     * 
     * **Credential required**: *No*
     */
    request<E extends 'bubble-game/ranking', P extends Endpoints[E]['req']>(
      endpoint: E,
      params: P,
      credential?: string | null,
    ): Promise<SwitchCaseResponseType<E, P>>;

    /**
     * No description provided.
     * 
     * **Credential required**: *Yes* / **Permission**: *write:account*
     */
    request<E extends 'reversi/cancel-match', P extends Endpoints[E]['req']>(
      endpoint: E,
      params: P,
      credential?: string | null,
    ): Promise<SwitchCaseResponseType<E, P>>;

    /**
     * No description provided.
     * 
     * **Credential required**: *No*
     */
    request<E extends 'reversi/games', P extends Endpoints[E]['req']>(
      endpoint: E,
      params: P,
      credential?: string | null,
    ): Promise<SwitchCaseResponseType<E, P>>;

    /**
     * No description provided.
     * 
     * **Credential required**: *Yes* / **Permission**: *write:account*
     */
    request<E extends 'reversi/match', P extends Endpoints[E]['req']>(
      endpoint: E,
      params: P,
      credential?: string | null,
    ): Promise<SwitchCaseResponseType<E, P>>;

    /**
     * No description provided.
     * 
     * **Credential required**: *Yes* / **Permission**: *read:account*
     */
    request<E extends 'reversi/invitations', P extends Endpoints[E]['req']>(
      endpoint: E,
      params: P,
      credential?: string | null,
    ): Promise<SwitchCaseResponseType<E, P>>;

    /**
     * No description provided.
     * 
     * **Credential required**: *No*
     */
    request<E extends 'reversi/show-game', P extends Endpoints[E]['req']>(
      endpoint: E,
      params: P,
      credential?: string | null,
    ): Promise<SwitchCaseResponseType<E, P>>;

    /**
     * No description provided.
     * 
     * **Credential required**: *Yes* / **Permission**: *write:account*
     */
    request<E extends 'reversi/surrender', P extends Endpoints[E]['req']>(
      endpoint: E,
      params: P,
      credential?: string | null,
    ): Promise<SwitchCaseResponseType<E, P>>;

    /**
     * No description provided.
     * 
     * **Credential required**: *No*
     */
    request<E extends 'reversi/verify', P extends Endpoints[E]['req']>(
      endpoint: E,
      params: P,
      credential?: string | null,
    ): Promise<SwitchCaseResponseType<E, P>>;

    /**
     * No description provided.
     * 
     * **Credential required**: *Yes* / **Permission**: *write:account*
     */
    request<E extends 'mahjong/create-room', P extends Endpoints[E]['req']>(
      endpoint: E,
      params: P,
      credential?: string | null,
    ): Promise<SwitchCaseResponseType<E, P>>;

    /**
     * No description provided.
     * 
     * **Credential required**: *Yes* / **Permission**: *write:account*
     */
    request<E extends 'mahjong/join-room', P extends Endpoints[E]['req']>(
      endpoint: E,
      params: P,
      credential?: string | null,
    ): Promise<SwitchCaseResponseType<E, P>>;

    /**
     * No description provided.
     * 
     * **Credential required**: *Yes* / **Permission**: *read:account*
     */
    request<E extends 'mahjong/show-room', P extends Endpoints[E]['req']>(
      endpoint: E,
      params: P,
      credential?: string | null,
    ): Promise<SwitchCaseResponseType<E, P>>;
  }
}<|MERGE_RESOLUTION|>--- conflicted
+++ resolved
@@ -1,10 +1,6 @@
 /*
- * version: 2024.2.0-beta.8
-<<<<<<< HEAD
- * generatedAt: 2024-02-01T07:26:02.481Z
-=======
- * generatedAt: 2024-02-04T11:51:13.598Z
->>>>>>> 03351cec
+ * version: 2024.2.0-beta.9
+ * generatedAt: 2024-02-05T02:03:49.797Z
  */
 
 import type { SwitchCaseResponseType } from '../api.js';
