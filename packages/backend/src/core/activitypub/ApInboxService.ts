import { Inject, Injectable } from '@nestjs/common';
import { In } from 'typeorm';
import { DI } from '@/di-symbols.js';
import type { Config } from '@/config.js';
import { UserFollowingService } from '@/core/UserFollowingService.js';
import { ReactionService } from '@/core/ReactionService.js';
import { RelayService } from '@/core/RelayService.js';
import { NotePiningService } from '@/core/NotePiningService.js';
import { UserBlockingService } from '@/core/UserBlockingService.js';
import { NoteDeleteService } from '@/core/NoteDeleteService.js';
import { NoteCreateService } from '@/core/NoteCreateService.js';
import { concat, toArray, toSingle, unique } from '@/misc/prelude/array.js';
import { AppLockService } from '@/core/AppLockService.js';
import type Logger from '@/logger.js';
import { MetaService } from '@/core/MetaService.js';
import { AccountMoveService } from '@/core/AccountMoveService.js';
import { IdService } from '@/core/IdService.js';
import { StatusError } from '@/misc/status-error.js';
import { UtilityService } from '@/core/UtilityService.js';
import { CacheService } from '@/core/CacheService.js';
import { NoteEntityService } from '@/core/entities/NoteEntityService.js';
import { UserEntityService } from '@/core/entities/UserEntityService.js';
import { QueueService } from '@/core/QueueService.js';
import type { UsersRepository, NotesRepository, FollowingsRepository, AbuseUserReportsRepository, FollowRequestsRepository } from '@/models/index.js';
import { bindThis } from '@/decorators.js';
import type { RemoteUser } from '@/models/entities/User.js';
<<<<<<< HEAD
import { getApHrefNullable, getApId, getApIds, getApType, getOneApHrefNullable, isAccept, isActor, isAdd, isAnnounce, isBlock, isCollection, isCollectionOrOrderedCollection, isCreate, isDelete, isFlag, isFollow, isLike, isMove, isOrderedCollectionPage, isPost, isReject, isRemove, isTombstone, isUndo, isUpdate, validActor, validPost } from './type.js';
=======
import { getApHrefNullable, getApId, getApIds, getApType, isAccept, isActor, isAdd, isAnnounce, isBlock, isCollection, isCollectionOrOrderedCollection, isCreate, isDelete, isFlag, isFollow, isLike, isMove, isPost, isReject, isRemove, isTombstone, isUndo, isUpdate, validActor, validPost } from './type.js';
>>>>>>> 2b6dbd4f
import { ApNoteService } from './models/ApNoteService.js';
import { ApLoggerService } from './ApLoggerService.js';
import { ApDbResolverService } from './ApDbResolverService.js';
import { ApResolverService } from './ApResolverService.js';
import { ApAudienceService } from './ApAudienceService.js';
import { ApPersonService } from './models/ApPersonService.js';
import { ApQuestionService } from './models/ApQuestionService.js';
import type { Resolver } from './ApResolverService.js';
import type { IAccept, IAdd, IAnnounce, IBlock, ICreate, IDelete, IFlag, IFollow, ILike, IObject, IReject, IRemove, IUndo, IUpdate, IMove } from './type.js';

@Injectable()
export class ApInboxService {
	private logger: Logger;

	constructor(
		@Inject(DI.config)
		private config: Config,

		@Inject(DI.usersRepository)
		private usersRepository: UsersRepository,

		@Inject(DI.notesRepository)
		private notesRepository: NotesRepository,

		@Inject(DI.followingsRepository)
		private followingsRepository: FollowingsRepository,

		@Inject(DI.abuseUserReportsRepository)
		private abuseUserReportsRepository: AbuseUserReportsRepository,

		@Inject(DI.followRequestsRepository)
		private followRequestsRepository: FollowRequestsRepository,

		private userEntityService: UserEntityService,
		private noteEntityService: NoteEntityService,
		private utilityService: UtilityService,
		private idService: IdService,
		private metaService: MetaService,
		private userFollowingService: UserFollowingService,
		private apAudienceService: ApAudienceService,
		private reactionService: ReactionService,
		private relayService: RelayService,
		private notePiningService: NotePiningService,
		private userBlockingService: UserBlockingService,
		private noteCreateService: NoteCreateService,
		private noteDeleteService: NoteDeleteService,
		private appLockService: AppLockService,
		private apResolverService: ApResolverService,
		private apDbResolverService: ApDbResolverService,
		private apLoggerService: ApLoggerService,
		private apNoteService: ApNoteService,
		private apPersonService: ApPersonService,
		private apQuestionService: ApQuestionService,
		private accountMoveService: AccountMoveService,
		private cacheService: CacheService,
		private queueService: QueueService,
	) {
		this.logger = this.apLoggerService.logger;
	}

	@bindThis
<<<<<<< HEAD
	public async performActivity(actor: RemoteUser, activity: IObject, {
		limit = Infinity,
		allow = null as (string[] | null) } = {},
	): Promise<void> {
		if (isCollectionOrOrderedCollection(activity) || isOrderedCollectionPage(activity)) {
=======
	public async performActivity(actor: RemoteUser, activity: IObject): Promise<void> {
		if (isCollectionOrOrderedCollection(activity)) {
>>>>>>> 2b6dbd4f
			const resolver = this.apResolverService.createResolver();
			for (const item of toArray(isCollection(activity) ? activity.items : activity.orderedItems).slice(0, limit)) {
				const act = await resolver.resolve(item);
				const type = getApType(act);
				if (allow && !allow.includes(type)) {
					this.logger.info(`skipping activity type: ${type}`);
					continue;
				}
				try {
					await this.performOneActivity(actor, act);
				} catch (err) {
					if (err instanceof Error || typeof err === 'string') {
						this.logger.error(err);
					}
				}
			}
		} else {
			await this.performOneActivity(actor, activity);
		}

		// ついでにリモートユーザーの情報が古かったら更新しておく
		if (actor.uri) {
			if (actor.lastFetchedAt == null || Date.now() - actor.lastFetchedAt.getTime() > 1000 * 60 * 60 * 24) {
				setImmediate(() => {
					this.apPersonService.updatePerson(actor.uri);
				});
			}
		}
	}

	@bindThis
	public async performOneActivity(actor: RemoteUser, activity: IObject): Promise<void> {
		if (actor.isSuspended) return;

		if (isCreate(activity)) {
			await this.create(actor, activity);
		} else if (isDelete(activity)) {
			await this.delete(actor, activity);
		} else if (isUpdate(activity)) {
			await this.update(actor, activity);
		} else if (isFollow(activity)) {
			await this.follow(actor, activity);
		} else if (isAccept(activity)) {
			await this.accept(actor, activity);
		} else if (isReject(activity)) {
			await this.reject(actor, activity);
		} else if (isAdd(activity)) {
			await this.add(actor, activity).catch(err => this.logger.error(err));
		} else if (isRemove(activity)) {
			await this.remove(actor, activity).catch(err => this.logger.error(err));
		} else if (isAnnounce(activity)) {
			await this.announce(actor, activity);
		} else if (isLike(activity)) {
			await this.like(actor, activity);
		} else if (isUndo(activity)) {
			await this.undo(actor, activity);
		} else if (isBlock(activity)) {
			await this.block(actor, activity);
		} else if (isFlag(activity)) {
			await this.flag(actor, activity);
		} else if (isMove(activity)) {
			await this.move(actor, activity);
		} else {
			this.logger.warn(`unrecognized activity type: ${activity.type}`);
		}
	}

	@bindThis
	private async follow(actor: RemoteUser, activity: IFollow): Promise<string> {
		const followee = await this.apDbResolverService.getUserFromApId(activity.object);

		if (followee == null) {
			return 'skip: followee not found';
		}

		if (followee.host != null) {
			return 'skip: フォローしようとしているユーザーはローカルユーザーではありません';
		}

		// don't queue because the sender may attempt again when timeout
		await this.userFollowingService.follow(actor, followee, activity.id);
		return 'ok';
	}

	@bindThis
	private async like(actor: RemoteUser, activity: ILike): Promise<string> {
		const targetUri = getApId(activity.object);

		const note = await this.apNoteService.fetchNote(targetUri);
		if (!note) return `skip: target note not found ${targetUri}`;

		await this.apNoteService.extractEmojis(activity.tag ?? [], actor.host).catch(() => null);

		return await this.reactionService.create(actor, note, activity._misskey_reaction ?? activity.content ?? activity.name).catch(err => {
			if (err.id === '51c42bb4-931a-456b-bff7-e5a8a70dd298') {
				return 'skip: already reacted';
			} else {
				throw err;
			}
		}).then(() => 'ok');
	}

	@bindThis
	private async accept(actor: RemoteUser, activity: IAccept): Promise<string> {
		const uri = activity.id ?? activity;

		this.logger.info(`Accept: ${uri}`);

		const resolver = this.apResolverService.createResolver();

		const object = await resolver.resolve(activity.object).catch(err => {
			this.logger.error(`Resolution failed: ${err}`);
			throw err;
		});

		if (isFollow(object)) return await this.acceptFollow(actor, object);

		return `skip: Unknown Accept type: ${getApType(object)}`;
	}

	@bindThis
	private async acceptFollow(actor: RemoteUser, activity: IFollow): Promise<string> {
		// ※ activityはこっちから投げたフォローリクエストなので、activity.actorは存在するローカルユーザーである必要がある

		const follower = await this.apDbResolverService.getUserFromApId(activity.actor);

		if (follower == null) {
			return 'skip: follower not found';
		}

		if (follower.host != null) {
			return 'skip: follower is not a local user';
		}

		// relay
		const match = activity.id?.match(/follow-relay\/(\w+)/);
		if (match) {
			return await this.relayService.relayAccepted(match[1]);
		}

		await this.userFollowingService.acceptFollowRequest(actor, follower);
		return 'ok';
	}

	@bindThis
	private async add(actor: RemoteUser, activity: IAdd): Promise<void> {
		if (actor.uri !== activity.actor) {
			throw new Error('invalid actor');
		}

		if (activity.target == null) {
			throw new Error('target is null');
		}

		if (activity.target === actor.featured) {
			const note = await this.apNoteService.resolveNote(activity.object);
			if (note == null) throw new Error('note not found');
			await this.notePiningService.addPinned(actor, note.id);
			return;
		}

		throw new Error(`unknown target: ${activity.target}`);
	}

	@bindThis
	private async announce(actor: RemoteUser, activity: IAnnounce): Promise<void> {
		const uri = getApId(activity);

		this.logger.info(`Announce: ${uri}`);

		const targetUri = getApId(activity.object);

		this.announceNote(actor, activity, targetUri);
	}

	@bindThis
	private async announceNote(actor: RemoteUser, activity: IAnnounce, targetUri: string): Promise<void> {
		const uri = getApId(activity);

		if (actor.isSuspended) {
			return;
		}

		// アナウンス先をブロックしてたら中断
		const meta = await this.metaService.fetch();
		if (this.utilityService.isBlockedHost(meta.blockedHosts, this.utilityService.extractDbHost(uri))) return;

		const unlock = await this.appLockService.getApLock(uri);

		try {
			// 既に同じURIを持つものが登録されていないかチェック
			const exist = await this.apNoteService.fetchNote(uri);
			if (exist) {
				return;
			}

			// Announce対象をresolve
			let renote;
			try {
				renote = await this.apNoteService.resolveNote(targetUri);
				if (renote == null) throw new Error('announce target is null');
			} catch (err) {
				// 対象が4xxならスキップ
				if (err instanceof StatusError) {
					if (err.isClientError) {
						this.logger.warn(`Ignored announce target ${targetUri} - ${err.statusCode}`);
						return;
					}

					this.logger.warn(`Error in announce target ${targetUri} - ${err.statusCode}`);
				}
				throw err;
			}

			if (!await this.noteEntityService.isVisibleForMe(renote, actor.id)) {
				this.logger.warn('skip: invalid actor for this activity');
				return;
			}

			this.logger.info(`Creating the (Re)Note: ${uri}`);

			const activityAudience = await this.apAudienceService.parseAudience(actor, activity.to, activity.cc);

			await this.noteCreateService.create(actor, {
				createdAt: activity.published ? new Date(activity.published) : null,
				renote,
				visibility: activityAudience.visibility,
				visibleUsers: activityAudience.visibleUsers,
				uri,
			});
		} finally {
			unlock();
		}
	}

	@bindThis
	private async block(actor: RemoteUser, activity: IBlock): Promise<string> {
		// ※ activity.objectにブロック対象があり、それは存在するローカルユーザーのはず

		const blockee = await this.apDbResolverService.getUserFromApId(activity.object);

		if (blockee == null) {
			return 'skip: blockee not found';
		}

		if (blockee.host != null) {
			return 'skip: ブロックしようとしているユーザーはローカルユーザーではありません';
		}

		await this.userBlockingService.block(await this.usersRepository.findOneByOrFail({ id: actor.id }), await this.usersRepository.findOneByOrFail({ id: blockee.id }));
		return 'ok';
	}

	@bindThis
	private async create(actor: RemoteUser, activity: ICreate): Promise<void> {
		const uri = getApId(activity);

		this.logger.info(`Create: ${uri}`);

		// copy audiences between activity <=> object.
		if (typeof activity.object === 'object') {
			const to = unique(concat([toArray(activity.to), toArray(activity.object.to)]));
			const cc = unique(concat([toArray(activity.cc), toArray(activity.object.cc)]));

			activity.to = to;
			activity.cc = cc;
			activity.object.to = to;
			activity.object.cc = cc;
		}

		// If there is no attributedTo, use Activity actor.
		if (typeof activity.object === 'object' && !activity.object.attributedTo) {
			activity.object.attributedTo = activity.actor;
		}

		const resolver = this.apResolverService.createResolver();

		const object = await resolver.resolve(activity.object).catch(e => {
			this.logger.error(`Resolution failed: ${e}`);
			throw e;
		});

		if (isPost(object)) {
			await this.createNote(resolver, actor, object, false, activity);
		} else {
			this.logger.warn(`Unknown type: ${getApType(object)}`);
		}
	}

	@bindThis
	private async createNote(resolver: Resolver, actor: RemoteUser, note: IObject, silent = false, activity?: ICreate): Promise<string> {
		const uri = getApId(note);

		if (typeof note === 'object') {
			if (actor.uri !== note.attributedTo) {
				return 'skip: actor.uri !== note.attributedTo';
			}

			if (typeof note.id === 'string') {
				if (this.utilityService.extractDbHost(actor.uri) !== this.utilityService.extractDbHost(note.id)) {
					return 'skip: host in actor.uri !== note.id';
				}
			}
		}

		const unlock = await this.appLockService.getApLock(uri);

		try {
			const exist = await this.apNoteService.fetchNote(note);
			if (exist) return 'skip: note exists';

			await this.apNoteService.createNote(note, resolver, silent);
			return 'ok';
		} catch (err) {
			if (err instanceof StatusError && err.isClientError) {
				return `skip ${err.statusCode}`;
			} else {
				throw err;
			}
		} finally {
			unlock();
		}
	}

	@bindThis
	private async delete(actor: RemoteUser, activity: IDelete): Promise<string> {
		if (actor.uri !== activity.actor) {
			throw new Error('invalid actor');
		}

		// 削除対象objectのtype
		let formerType: string | undefined;

		if (typeof activity.object === 'string') {
			// typeが不明だけど、どうせ消えてるのでremote resolveしない
			formerType = undefined;
		} else {
			const object = activity.object;
			if (isTombstone(object)) {
				formerType = toSingle(object.formerType);
			} else {
				formerType = toSingle(object.type);
			}
		}

		const uri = getApId(activity.object);

		// type不明でもactorとobjectが同じならばそれはPersonに違いない
		if (!formerType && actor.uri === uri) {
			formerType = 'Person';
		}

		// それでもなかったらおそらくNote
		if (!formerType) {
			formerType = 'Note';
		}

		if (validPost.includes(formerType)) {
			return await this.deleteNote(actor, uri);
		} else if (validActor.includes(formerType)) {
			return await this.deleteActor(actor, uri);
		} else {
			return `Unknown type ${formerType}`;
		}
	}

	@bindThis
	private async deleteActor(actor: RemoteUser, uri: string): Promise<string> {
		this.logger.info(`Deleting the Actor: ${uri}`);

		if (actor.uri !== uri) {
			return `skip: delete actor ${actor.uri} !== ${uri}`;
		}

		const user = await this.usersRepository.findOneBy({ id: actor.id });
		if (user == null) {
			return 'skip: actor not found';
		} else if (user.isDeleted) {
			return 'skip: already deleted';
		}

		const job = await this.queueService.createDeleteAccountJob(actor);

		await this.usersRepository.update(actor.id, {
			isDeleted: true,
		});

		return `ok: queued ${job.name} ${job.id}`;
	}

	@bindThis
	private async deleteNote(actor: RemoteUser, uri: string): Promise<string> {
		this.logger.info(`Deleting the Note: ${uri}`);

		const unlock = await this.appLockService.getApLock(uri);

		try {
			const note = await this.apDbResolverService.getNoteFromApId(uri);

			if (note == null) {
				return 'message not found';
			}

			if (note.userId !== actor.id) {
				return '投稿を削除しようとしているユーザーは投稿の作成者ではありません';
			}

			await this.noteDeleteService.delete(actor, note);
			return 'ok: note deleted';
		} finally {
			unlock();
		}
	}

	@bindThis
	private async flag(actor: RemoteUser, activity: IFlag): Promise<string> {
		// objectは `(User|Note) | (User|Note)[]` だけど、全パターンDBスキーマと対応させられないので
		// 対象ユーザーは一番最初のユーザー として あとはコメントとして格納する
		const uris = getApIds(activity.object);

		const userIds = uris
			.filter(uri => uri.startsWith(this.config.url + '/users/'))
			.map(uri => uri.split('/').at(-1))
			.filter((userId): userId is string => userId !== undefined);
		const users = await this.usersRepository.findBy({
			id: In(userIds),
		});
		if (users.length < 1) return 'skip';

		await this.abuseUserReportsRepository.insert({
			id: this.idService.genId(),
			createdAt: new Date(),
			targetUserId: users[0].id,
			targetUserHost: users[0].host,
			reporterId: actor.id,
			reporterHost: actor.host,
			comment: `${activity.content}\n${JSON.stringify(uris, null, 2)}`,
		});

		return 'ok';
	}

	@bindThis
	private async reject(actor: RemoteUser, activity: IReject): Promise<string> {
		const uri = activity.id ?? activity;

		this.logger.info(`Reject: ${uri}`);

		const resolver = this.apResolverService.createResolver();

		const object = await resolver.resolve(activity.object).catch(e => {
			this.logger.error(`Resolution failed: ${e}`);
			throw e;
		});

		if (isFollow(object)) return await this.rejectFollow(actor, object);

		return `skip: Unknown Reject type: ${getApType(object)}`;
	}

	@bindThis
	private async rejectFollow(actor: RemoteUser, activity: IFollow): Promise<string> {
		// ※ activityはこっちから投げたフォローリクエストなので、activity.actorは存在するローカルユーザーである必要がある

		const follower = await this.apDbResolverService.getUserFromApId(activity.actor);

		if (follower == null) {
			return 'skip: follower not found';
		}

		if (!this.userEntityService.isLocalUser(follower)) {
			return 'skip: follower is not a local user';
		}

		// relay
		const match = activity.id?.match(/follow-relay\/(\w+)/);
		if (match) {
			return await this.relayService.relayRejected(match[1]);
		}

		await this.userFollowingService.remoteReject(actor, follower);
		return 'ok';
	}

	@bindThis
	private async remove(actor: RemoteUser, activity: IRemove): Promise<void> {
		if (actor.uri !== activity.actor) {
			throw new Error('invalid actor');
		}

		if (activity.target == null) {
			throw new Error('target is null');
		}

		if (activity.target === actor.featured) {
			const note = await this.apNoteService.resolveNote(activity.object);
			if (note == null) throw new Error('note not found');
			await this.notePiningService.removePinned(actor, note.id);
			return;
		}

		throw new Error(`unknown target: ${activity.target}`);
	}

	@bindThis
	private async undo(actor: RemoteUser, activity: IUndo): Promise<string> {
		if (actor.uri !== activity.actor) {
			throw new Error('invalid actor');
		}

		const uri = activity.id ?? activity;

		this.logger.info(`Undo: ${uri}`);

		const resolver = this.apResolverService.createResolver();

		const object = await resolver.resolve(activity.object).catch(e => {
			this.logger.error(`Resolution failed: ${e}`);
			throw e;
		});

		// don't queue because the sender may attempt again when timeout
		if (isFollow(object)) return await this.undoFollow(actor, object);
		if (isBlock(object)) return await this.undoBlock(actor, object);
		if (isLike(object)) return await this.undoLike(actor, object);
		if (isAnnounce(object)) return await this.undoAnnounce(actor, object);
		if (isAccept(object)) return await this.undoAccept(actor, object);

		return `skip: unknown object type ${getApType(object)}`;
	}

	@bindThis
	private async undoAccept(actor: RemoteUser, activity: IAccept): Promise<string> {
		const follower = await this.apDbResolverService.getUserFromApId(activity.object);
		if (follower == null) {
			return 'skip: follower not found';
		}

		const isFollowing = await this.followingsRepository.exist({
			where: {
				followerId: follower.id,
				followeeId: actor.id,
			},
		});

		if (isFollowing) {
			await this.userFollowingService.unfollow(follower, actor);
			return 'ok: unfollowed';
		}

		return 'skip: フォローされていない';
	}

	@bindThis
	private async undoAnnounce(actor: RemoteUser, activity: IAnnounce): Promise<string> {
		const uri = getApId(activity);

		const note = await this.notesRepository.findOneBy({
			uri,
			userId: actor.id,
		});

		if (!note) return 'skip: no such Announce';

		await this.noteDeleteService.delete(actor, note);
		return 'ok: deleted';
	}

	@bindThis
	private async undoBlock(actor: RemoteUser, activity: IBlock): Promise<string> {
		const blockee = await this.apDbResolverService.getUserFromApId(activity.object);

		if (blockee == null) {
			return 'skip: blockee not found';
		}

		if (blockee.host != null) {
			return 'skip: ブロック解除しようとしているユーザーはローカルユーザーではありません';
		}

		await this.userBlockingService.unblock(await this.usersRepository.findOneByOrFail({ id: actor.id }), blockee);
		return 'ok';
	}

	@bindThis
	private async undoFollow(actor: RemoteUser, activity: IFollow): Promise<string> {
		const followee = await this.apDbResolverService.getUserFromApId(activity.object);
		if (followee == null) {
			return 'skip: followee not found';
		}

		if (followee.host != null) {
			return 'skip: フォロー解除しようとしているユーザーはローカルユーザーではありません';
		}

		const requestExist = await this.followRequestsRepository.exist({
			where: {
				followerId: actor.id,
				followeeId: followee.id,
			},
		});

		const isFollowing = await this.followingsRepository.exist({
			where: {
				followerId: actor.id,
				followeeId: followee.id,
			},
		});

		if (requestExist) {
			await this.userFollowingService.cancelFollowRequest(followee, actor);
			return 'ok: follow request canceled';
		}

		if (isFollowing) {
			await this.userFollowingService.unfollow(actor, followee);
			return 'ok: unfollowed';
		}

		return 'skip: リクエストもフォローもされていない';
	}

	@bindThis
	private async undoLike(actor: RemoteUser, activity: ILike): Promise<string> {
		const targetUri = getApId(activity.object);

		const note = await this.apNoteService.fetchNote(targetUri);
		if (!note) return `skip: target note not found ${targetUri}`;

		await this.reactionService.delete(actor, note).catch(e => {
			if (e.id === '60527ec9-b4cb-4a88-a6bd-32d3ad26817d') return;
			throw e;
		});

		return 'ok';
	}

	@bindThis
	private async update(actor: RemoteUser, activity: IUpdate): Promise<string> {
		if (actor.uri !== activity.actor) {
			return 'skip: invalid actor';
		}

		this.logger.debug('Update');

		const resolver = this.apResolverService.createResolver();

		const object = await resolver.resolve(activity.object).catch(e => {
			this.logger.error(`Resolution failed: ${e}`);
			throw e;
		});

		if (isActor(object)) {
			await this.apPersonService.updatePerson(actor.uri, resolver, object);
			return 'ok: Person updated';
		} else if (getApType(object) === 'Question') {
			await this.apQuestionService.updateQuestion(object, resolver).catch(err => console.error(err));
			return 'ok: Question updated';
		} else {
			return `skip: Unknown type: ${getApType(object)}`;
		}
	}

	@bindThis
	private async move(actor: RemoteUser, activity: IMove): Promise<string> {
		// fetch the new and old accounts
		const targetUri = getApHrefNullable(activity.target);
		if (!targetUri) return 'skip: invalid activity target';

		return await this.apPersonService.updatePerson(actor.uri) ?? 'skip: nothing to do';
	}
}<|MERGE_RESOLUTION|>--- conflicted
+++ resolved
@@ -24,11 +24,7 @@
 import type { UsersRepository, NotesRepository, FollowingsRepository, AbuseUserReportsRepository, FollowRequestsRepository } from '@/models/index.js';
 import { bindThis } from '@/decorators.js';
 import type { RemoteUser } from '@/models/entities/User.js';
-<<<<<<< HEAD
 import { getApHrefNullable, getApId, getApIds, getApType, getOneApHrefNullable, isAccept, isActor, isAdd, isAnnounce, isBlock, isCollection, isCollectionOrOrderedCollection, isCreate, isDelete, isFlag, isFollow, isLike, isMove, isOrderedCollectionPage, isPost, isReject, isRemove, isTombstone, isUndo, isUpdate, validActor, validPost } from './type.js';
-=======
-import { getApHrefNullable, getApId, getApIds, getApType, isAccept, isActor, isAdd, isAnnounce, isBlock, isCollection, isCollectionOrOrderedCollection, isCreate, isDelete, isFlag, isFollow, isLike, isMove, isPost, isReject, isRemove, isTombstone, isUndo, isUpdate, validActor, validPost } from './type.js';
->>>>>>> 2b6dbd4f
 import { ApNoteService } from './models/ApNoteService.js';
 import { ApLoggerService } from './ApLoggerService.js';
 import { ApDbResolverService } from './ApDbResolverService.js';
@@ -90,16 +86,11 @@
 	}
 
 	@bindThis
-<<<<<<< HEAD
 	public async performActivity(actor: RemoteUser, activity: IObject, {
 		limit = Infinity,
 		allow = null as (string[] | null) } = {},
 	): Promise<void> {
 		if (isCollectionOrOrderedCollection(activity) || isOrderedCollectionPage(activity)) {
-=======
-	public async performActivity(actor: RemoteUser, activity: IObject): Promise<void> {
-		if (isCollectionOrOrderedCollection(activity)) {
->>>>>>> 2b6dbd4f
 			const resolver = this.apResolverService.createResolver();
 			for (const item of toArray(isCollection(activity) ? activity.items : activity.orderedItems).slice(0, limit)) {
 				const act = await resolver.resolve(item);
