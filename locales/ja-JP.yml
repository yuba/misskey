meta:
  lang: "日本語"
  divider: ""

common:
  misskey: "A ⭐ of fediverse"
  about-title: "A ⭐ of fediverse."
  about: "Misskeyを見つけていただき、ありがとうございます。Misskeyは、地球で生まれた<b>分散マイクロブログSNS</b>です。Fediverse(様々なSNSで構成される宇宙)の中に存在するため、他のSNSと相互に繋がっています。暫し都会の喧騒から離れて、新しいインターネットにダイブしてみませんか。"
  intro:
    title: "Misskeyって？"
    about: "Misskeyはオープンソースの<b>分散型マイクロブログSNS</b>です。リッチで高度にカスタマイズできるUI、投稿へのリアクション、ファイルを一元管理できるドライブなど、先進的な機能を揃えています。また、Fediverseと呼ばれるネットワークに接続できるため、他のSNSともやり取りできます。例えば、あなたが何か投稿すると、その投稿はMisskeyだけでなく他のSNSにも伝わります。ちょうどある惑星から他の惑星に電波を発信している様子をイメージしてください。"
    features: "特徴"
    rich-contents: "投稿"
    rich-contents-desc: "自分の考え、話題の出来事、皆と共有したいことについて発信してください。必要であれば、様々な構文を使って投稿を装飾したり、好きな画像、動画などのファイルやアンケートを添付することもできます。"
    reaction: "リアクション"
    reaction-desc: "あなたの気持ちを伝える最も簡単な方法です。Misskeyは、他のユーザーの投稿に様々なリアクションを付けることができます。いちどMisskeyのリアクション機能を体験してしまうと、もう「いいね」の概念しか存在しないSNSには戻れなくなるかもしれません。"
    ui: "インターフェース"
    ui-desc: "どのようなUIが使いやすいかは人それぞれです。だから、Misskeyは自由度の高いUIを持っています。レイアウトやデザインを調整したり、カスタマイズ可能な様々なウィジェットを配置したりして、自分だけのホームを作ってください。"
    drive: "ドライブ"
    drive-desc: "以前投稿したことのある画像をまた投稿したくなったことはありませんか？もしくは、アップロードしたファイルをフォルダ分けして整理したくなったことはありませんか？Misskeyの根幹に組み込まれたドライブ機能によってそれらが解決します。ファイルの共有も簡単です。"
    outro: "他にもMisskeyにしかない機能はまだまだあるので、ぜひあなた自身の目で確かめてください。Misskeyは分散型SNSなので、このインスタンスが気に入らなければ他のインスタンスを試すこともできます。それでは、GLHF!"
  adblock:
    detected: "広告ブロッカーを無効にしてください"
    warning: "<strong>Misskeyは広告を掲載していません</strong>が、広告をブロックする機能が有効だと一部の機能が利用できなかったり、不具合が発生する場合があります。"
  application-authorization: "アプリの連携"
  close: "閉じる"
  do-not-copy-paste: "ここにコードを入力したり張り付けたりしないでください。アカウントが不正利用される可能性があります。"
  got-it: "わかった"
  customization-tips:
    title: "カスタマイズのヒント"
    paragraph1: "ホームのカスタマイズでは、ウィジェットを追加/削除したり、ドラッグ&ドロップして並べ替えたりすることができます。"
    paragraph2: "一部のウィジェットは、<strong><strong>右</strong>クリック</strong>することで表示を変更することができます。"
    paragraph3: "ウィジェットを削除するには、ヘッダーの<strong>「ゴミ箱」</strong>と書かれたエリアにウィジェットをドラッグ&ドロップします。"
    paragraph4: "カスタマイズを終了するには、右上の「完了」をクリックします。"
    gotit: "Got it!"
  notification:
    file-uploaded: "ファイルがアップロードされました"
    message-from: "{}さんからメッセージ:"
    reversi-invited: "対局への招待があります"
    reversi-invited-by: "{}さんから"
    notified-by: "{}さんから"
    reply-from: "{}さんから返信:"
    quoted-by: "{}さんが引用:"
  time:
    unknown: "なぞのじかん"
    future: "未来"
    just_now: "たった今"
    seconds_ago: "{}秒前"
    minutes_ago: "{}分前"
    hours_ago: "{}時間前"
    days_ago: "{}日前"
    weeks_ago: "{}週間前"
    months_ago: "{}ヶ月前"
    years_ago: "{}年前"
  month-and-day: "{month}月 {day}日"

  trash: "ゴミ箱"

  weekday-short:
    sunday: "日"
    monday: "月"
    tuesday: "火"
    wednesday: "水"
    thursday: "木"
    friday: "金"
    saturday: "土"

  weekday:
    sunday: "日曜日"
    monday: "月曜日"
    tuesday: "火曜日"
    wednesday: "水曜日"
    thursday: "木曜日"
    friday: "金曜日"
    saturday: "土曜日"

  reactions:
    like: "いいね"
    love: "しゅき"
    laugh: "笑"
    hmm: "ふぅ～む"
    surprise: "わお"
    congrats: "おめでとう"
    angry: "おこ"
    confused: "こまこまのこまり"
    rip: "RIP"
    pudding: "Pudding"

  note-visibility:
    public: "公開"
    home: "ホーム"
    home-desc: "ホームタイムラインにのみ公開"
    followers: "フォロワー"
    followers-desc: "自分のフォロワーにのみ公開"
    specified: "ダイレクト"
    specified-desc: "指定したユーザーにのみ公開"
    private: "非公開"

  note-placeholders:
    a: "今どうしてる？"
    b: "何かありましたか？"
    c: "何をお考えですか？"
    d: "言いたいことは？"
    e: "ここに書いてください"
    f: "あなたが書くのを待っています..."

  search: "検索"
  delete: "削除"
  loading: "読み込み中"
  ok: "わかった"
  update-available-title: "更新があります"
  update-available: "Misskeyの新しいバージョンがあります({newer}。現在{current}を利用中)。ページを再度読み込みすると更新が適用されます。"
  my-token-regenerated: "あなたのトークンが更新されたのでサインアウトします。"
  i-like-sushi: "私は(プリンよりむしろ)寿司が好き"
  show-reversi-board-labels: "リバーシのボードの行と列のラベルを表示"
  use-contrast-reversi-stones: "リバーシのアイコンにコントラストを付ける"
  verified-user: "公式アカウント"
  disable-animated-mfm: "投稿内の動きのあるテキストを無効にする"
  always-show-nsfw: "常に閲覧注意のメディアを表示する"
  always-mark-nsfw: "常にメディアを閲覧注意として投稿"
  show-full-acct: "ユーザー名のホストを省略しない"
  this-setting-is-this-device-only: "このデバイスのみ"

  do-not-use-in-production: 'これは開発ビルドです。本番環境で使用しないでください。'

  reversi:
    drawn: "引き分け"
    my-turn: "あなたのターンです"
    opponent-turn: "相手のターンです"
    turn-of: "{}のターンです"
    past-turn-of: "{}のターン"
    won: "{}の勝ち"
    black: "黒"
    white: "白"
    total: "合計"
    this-turn: "{}ターン目"

  widgets:
    analog-clock: "アナログ時計"
    profile: "プロフィール"
    calendar: "カレンダー"
    timemachine: "カレンダー(タイムマシン)"
    activity: "アクティビティ"
    rss: "RSSリーダー"
    memo: "付箋"
    trends: "トレンド"
    photo-stream: "フォトストリーム"
    posts-monitor: "投稿チャート"
    slideshow: "スライドショー"
    version: "バージョン"
    broadcast: "ブロードキャスト"
    notifications: "通知"
    users: "おすすめユーザー"
    polls: "アンケート"
    post-form: "投稿フォーム"
    messaging: "メッセージ"
    server: "サーバー情報"
    donation: "寄付のお願い"
    nav: "ナビゲーション"
    tips: "ヒント"
    hashtags: "ハッシュタグ"

  deck:
    widgets: "ウィジェット"
    home: "ホーム"
    local: "ローカル"
    hybrid: "ソーシャル"
    global: "グローバル"
    notifications: "通知"
    list: "リスト"
    swap-left: "左に移動"
    swap-right: "右に移動"
    swap-up: "上に移動"
    swap-down: "下に移動"
    remove: "カラムを削除"
    add-column: "カラムを追加"
    rename: "名前を変更"
    stack-left: "左に重ねる"
    pop-right: "右に出す"

auth/views/form.vue:
  share-access: "<i>{{ app.name }}</i>があなたのアカウントにアクセスすることを<b>許可</b>しますか？"
  permission-ask: "このアプリは次の権限を要求しています:"
  account-read: "アカウントの情報を見る。"
  account-write: "アカウントの情報を操作する。"
  note-write: "投稿する。"
  like-write: "いいねしたりいいね解除する。"
  following-write: "フォローしたりフォロー解除する。"
  drive-read: "ドライブを見る。"
  drive-write: "ドライブを操作する。"
  notification-read: "通知を見る。"
  notification-write: "通知を操作する。"
  cancel: "キャンセル"
  accept: "アクセスを許可"

auth/views/index.vue:
  loading: "読み込み中"
  denied: "アプリケーションの連携をキャンセルしました。"
  denied-paragraph: "このアプリがあなたのアカウントにアクセスすることはありません。"
  already-authorized: "このアプリは既に連携済みです"
  allowed: "アプリケーションの連携を許可しました"
  callback-url: "アプリケーションに戻っています"
  please-go-back: "アプリケーションに戻って、やっていってください。"
  error: "セッションが存在しません。"
  sign-in: "サインインしてください"

common/views/components/games/reversi/reversi.vue:
  matching:
    waiting-for: "{}を待っています"
    cancel: "キャンセル"

common/views/components/games/reversi/reversi.game.vue:
  surrender: "投了"
  surrendered: "投了により"
  is-llotheo: "石の少ない方が勝ち(ロセオ)"
  looped-map: "ループマップ"
  can-put-everywhere: "どこでも置けるモード"

common/views/components/games/reversi/reversi.index.vue:
  title: "Misskey Reversi"
  sub-title: "他のMisskeyユーザーとリバーシで対戦しよう"
  invite: "招待"
  rule: "遊び方"
  rule-desc: "リバーシは、相手と交互に石をボードに置いて、相手の石を挟んで自分の色に変えてゆき、最終的に残った石が多い方が勝ちというボードゲームです。"
  mode-invite: "招待"
  mode-invite-desc: "指定したユーザーと対戦するモードです。"
  invitations: "対局の招待があります！"
  my-games: "自分の対局"
  all-games: "みんなの対局"
  enter-username: "ユーザー名を入力してください"
  game-state:
    ended: "終了"
    playing: "進行中"

common/views/components/games/reversi/reversi.room.vue:
  settings-of-the-game: "ゲームの設定"
  choose-map: "マップを選択"
  random: "ランダム"
  black-or-white: "先手/後手"
  black-is: "{}が黒"
  rules: "ルール"
  is-llotheo: "石の少ない方が勝ち(ロセオ)"
  looped-map: "ループマップ"
  can-put-everywhere: "どこでも置けるモード"
  settings-of-the-bot: "Botの設定"
  this-game-is-started-soon: "ゲームは数秒後に開始されます"
  waiting-for-other: "相手の準備が完了するのを待っています"
  waiting-for-me: "あなたの準備が完了するのを待っています"
  waiting-for-both: "準備中"
  cancel: "キャンセル"
  ready: "準備完了"
  cancel-ready: "準備続行"

common/views/components/connect-failed.vue:
  title: "サーバーに接続できません"
  description: "インターネット回線に問題があるか、サーバーがダウンまたはメンテナンスしている可能性があります。しばらくしてから{再度お試し}ください。"
  thanks: "いつもMisskeyをご利用いただきありがとうございます。"
  troubleshoot: "トラブルシュート"

common/views/components/connect-failed.troubleshooter.vue:
  title: "トラブルシューティング"
  network: "ネットワーク接続"
  checking-network: "ネットワーク接続を確認中"
  internet: "インターネット接続"
  checking-internet: "インターネット接続を確認中"
  server: "サーバー接続"
  checking-server: "サーバー接続を確認中"
  finding: "問題を調べています"
  no-network: "ネットワークに接続されていません"
  no-network-desc: "お使いのPCのネットワーク接続が正常か確認してください。"
  no-internet: "インターネットに接続されていません"
  no-internet-desc: "ネットワークには接続されていますが、インターネットには接続されていないようです。お使いのPCのインターネット接続が正常か確認してください。"
  no-server: "Misskeyのサーバーに接続できません"
  no-server-desc: "お使いのPCのインターネット接続は正常ですが、Misskeyのサーバーには接続できませんでした。サーバーがダウンまたはメンテナンスしている可能性があるので、しばらくしてから再度御アクセスください。"
  success: "Misskeyのサーバーに接続できました"
  success-desc: "正常に接続できるようです。ページを再度読み込みしてください。"
  flush: "キャッシュの削除"
  set-version: "バージョン指定"

<<<<<<< HEAD
common/views/components/media-banner.vue:
  sensitive: "閲覧注意"
  click-to-show: "クリックして表示"
=======
common/views/components/cw-button.vue:
  hide: "隠す"
  show: "もっと見る"
>>>>>>> ce659f99

common/views/components/messaging.vue:
  search-user: "ユーザーを探す"
  you: "あなた"
  no-history: "履歴はありません"

common/views/components/messaging-room.vue:
  empty: "このユーザーと話したことはありません"
  more: "もっと読む"
  no-history: "これより過去の履歴はありません"
  resize-form: "ドラッグしてフォームの広さを調整"
  new-message: "新しいメッセージがあります"
  only-one-file-attached: "メッセージに添付できるのはひとつのファイルのみです"

common/views/components/messaging-room.form.vue:
  input-message-here: "ここにメッセージを入力"
  send: "送信"
  attach-from-local: "PCからファイルを添付する"
  attach-from-drive: "ドライブからファイルを添付する"
  only-one-file-attached: "メッセージに添付できるのはひとつのファイルのみです"

common/views/components/messaging-room.message.vue:
  is-read: "既読"
  deleted: "このメッセージは削除されました"

common/views/components/nav.vue:
  about: "Misskeyについて"
  stats: "統計"
  status: "ステータス"
  wiki: "Wiki"
  donors: "ドナー"
  repository: "リポジトリ"
  develop: "開発者"
  feedback: "フィードバック"

common/views/components/note-menu.vue:
  detail: "詳細"
  copy-link: "リンクをコピー"
  favorite: "お気に入り"
  pin: "ピン留め"
  delete: "削除"
  delete-confirm: "この投稿を削除しますか？"
  remote: "投稿元で見る"

common/views/components/poll.vue:
  vote-to: "「{}」に投票する"
  vote-count: "{}票"
  total-users: "{}人が投票"
  vote: "投票する"
  show-result: "結果を見る"
  voted: "投票済み"

common/views/components/poll-editor.vue:
  no-only-one-choice: "アンケートには、選択肢が最低2つ必要です"
  choice-n: "選択肢{}"
  remove: "この選択肢を削除"
  add: "+選択肢を追加"
  destroy: "アンケートを破棄"

common/views/components/reaction-picker.vue:
  choose-reaction: "リアクションを選択"

common/views/components/signin.vue:
  username: "ユーザー名"
  password: "パスワード"
  token: "トークン"
  signing-in: "やってます..."
  signin: "サインイン"
  or: "または"
  signin-with-twitter: "Twitterでログイン"
  login-failed: "ログインできませんでした。ユーザー名とパスワードを確認してください。"

common/views/components/signup.vue:
  invitation-code: "招待コード"
  invitation-info: "招待コードをお持ちでない方は、<a href=\"{}\">管理者</a>までご連絡ください。"
  username: "ユーザー名"
  checking: "確認しています..."
  available: "利用できます"
  unavailable: "既に利用されています"
  error: "通信エラー"
  invalid-format: "a~z、A~Z、0~9、_が使えます"
  too-short: "1文字以上でお願いします！"
  too-long: "20文字以内でお願いします"
  password: "パスワード"
  password-placeholder: "8文字以上を推奨します"
  weak-password: "弱いパスワード"
  normal-password: "まあまあのパスワード"
  strong-password: "強いパスワード"
  retype: "再入力"
  retype-placeholder: "確認のため再入力してください"
  password-matched: "確認されました"
  password-not-matched: "一致していません"
  recaptcha: "認証"
  create: "アカウント作成"
  some-error: "何らかの原因によりアカウントの作成に失敗しました。再度お試しください。"

common/views/components/special-message.vue:
  new-year: "Happy New Year!"
  christmas: "Merry Christmas!"

common/views/components/stream-indicator.vue:
  connecting: "接続中"
  reconnecting: "再接続中"
  connected: "接続完了"

common/views/components/twitter-setting.vue:
  description: "お使いのTwitterアカウントをお使いのMisskeyアカウントに接続しておくと、プロフィールでTwitterアカウント情報が表示されるようになったり、Twitterを用いた便利なサインインを利用できるようになります。"
  connected-to: "次のTwitterアカウントに接続されています"
  detail: "詳細..."
  reconnect: "再接続する"
  connect: "Twitterと接続する"
  disconnect: "切断する"

common/views/components/uploader.vue:
  waiting: "待機中"

common/views/components/visibility-chooser.vue:
  public: "公開"
  home: "ホーム"
  home-desc: "ホームタイムラインにのみ公開"
  followers: "フォロワー"
  followers-desc: "自分のフォロワーにのみ公開"
  specified: "ダイレクト"
  specified-desc: "指定したユーザーにのみ公開"
  private: "非公開"

common/views/components/trends.vue:
  count: "{}人が投稿"
  empty: "トレンドなし"

common/views/widgets/broadcast.vue:
  fetching: "確認中"
  no-broadcasts: "お知らせはありません"
  have-a-nice-day: "良い一日を！"
  next: "次"

common/views/widgets/calendar.vue:
  year: "{}年"
  month: "{}月"
  day: "{}日"
  today: "今日:"
  this-month: "今月:"
  this-year: "今年:"

common/views/widgets/donation.vue:
  title: "寄付のお願い"
  text: "Misskeyの運営にはドメイン、サーバー等のコストが掛かります。Misskeyは広告を掲載したりしないため、収入を皆様からの寄付に頼っています。もしご興味があれば、{}までご連絡ください。ご協力ありがとうございます。"

common/views/widgets/photo-stream.vue:
  title: "フォトストリーム"
  no-photos: "写真はありません"

common/views/widgets/posts-monitor.vue:
  title: "投稿チャート"
  toggle: "表示を切り替え"

common/views/widgets/hashtags.vue:
  title: "ハッシュタグ"

common/views/widgets/server.vue:
  title: "サーバー情報"
  toggle: "表示を切り替え"

common/views/widgets/memo.vue:
  title: "付箋"
  memo: "ここに書いて！"
  save: "保存"

common/views/widgets/slideshow.vue:
  folder-customize-mode: "フォルダを指定するには、カスタマイズモードを終了してください"
  folder: "クリックしてフォルダを指定してください"
  no-image: "このフォルダには画像がありません"

common/views/widgets/tips.vue:
  tips-line1: "<kbd>t</kbd>でタイムラインにフォーカスできます"
  tips-line2: "<kbd>p</kbd>または<kbd>n</kbd>で投稿フォームを開きます"
  tips-line3: "投稿フォームにはファイルをドラッグ&ドロップできます"
  tips-line4: "投稿フォームにクリップボードにある画像データをペーストできます"
  tips-line5: "ドライブにファイルをドラッグ&ドロップしてアップロードできます"
  tips-line6: "ドライブでファイルをドラッグしてフォルダ移動できます"
  tips-line7: "ドライブでフォルダをドラッグしてフォルダ移動できます"
  tips-line8: "ホームは設定からカスタマイズできます"
  tips-line9: "MisskeyはAGPLv3です"
  tips-line10: "タイムマシンウィジェットを利用すると、簡単に過去のタイムラインに遡れます"
  tips-line11: "投稿の ... をクリックして、投稿をユーザーページにピン留めできます"
  tips-line13: "投稿に添付したファイルは全てドライブに保存されます"
  tips-line14: "ホームのカスタマイズ中、ウィジェットを右クリックしてデザインを変更できます"
  tips-line17: "「**」でテキストを囲むと**強調表示**されます"
  tips-line19: "いくつかのウィンドウはブラウザの外に切り離すことができます"
  tips-line20: "カレンダーウィジェットのパーセンテージは、経過の割合を示しています"
  tips-line21: "APIを利用してbotの開発なども行えます"
  tips-line23: "まゆかわいいよまゆ"
  tips-line24: "Misskeyは2014年にサービスを開始しました"
  tips-line25: "対応ブラウザではMisskeyを開いていなくても通知を受け取れます"

common/views/pages/follow.vue:
  signed-in-as: "{}としてサインイン中"
  following: "フォロー中"
  follow: "フォロー"
  request-pending: "フォロー許可待ち"
  follow-request: "フォロー申請"

desktop:
  banner-crop-title: "バナーとして表示する部分を選択"
  banner: "バナー"
  uploading-banner: "新しいバナーをアップロードしています"
  banner-updated: "バナーを更新しました"
  choose-banner: "バナーにする画像を選択"
  avatar-crop-title: "アバターとして表示する部分を選択"
  avatar: "アバター"
  uploading-avatar: "新しいアバターをアップロードしています"
  avatar-updated: "アバターを更新しました"
  choose-avatar: "アバターにする画像を選択"
  invalid-filetype: "この形式のファイルはサポートされていません"

desktop/views/components/activity.chart.vue:
  total: "Black ... Total"
  notes: "Blue ... Notes"
  replies: "Red ... Replies"
  renotes: "Green ... Renotes"

desktop/views/components/activity.vue:
  title: "アクティビティ"
  toggle: "表示を切り替え"

desktop/views/components/calendar.vue:
  title: "{1}年 {2}月"
  prev: "前の月"
  next: "次の月"
  go: "クリックして時間遡行"

desktop/views/components/charts.vue:
  title: "チャート"
  per-day: "1日ごと"
  per-hour: "1時間ごと"
  notes: "投稿"
  users: "ユーザー"
  drive: "ドライブ"
  network: "ネットワーク"
  charts:
    notes: "投稿の増減 (統合)"
    local-notes: "投稿の増減 (ローカル)"
    remote-notes: "投稿の増減 (リモート)"
    notes-total: "投稿の累計"
    users: "ユーザーの増減"
    users-total: "ユーザーの累計"
    drive: "ドライブ使用量の増減"
    drive-total: "ドライブ使用量の累計"
    drive-files: "ドライブのファイル数の増減"
    drive-files-total: "ドライブのファイル数の累計"
    network-requests: "リクエスト"
    network-time: "応答時間"
    network-usage: "通信量"

desktop/views/components/choose-file-from-drive-window.vue:
  choose-file: "ファイル選択中"
  upload: "PCからドライブにファイルをアップロード"
  cancel: "キャンセル"
  ok: "決定"
  choose-prompt: "ファイルを選択"

desktop/views/components/choose-folder-from-drive-window.vue:
  cancel: "キャンセル"
  ok: "決定"
  choose-prompt: "フォルダを選択"

desktop/views/components/crop-window.vue:
  skip: "クロップをスキップ"
  cancel: "キャンセル"
  ok: "決定"

desktop/views/components/drive-window.vue:
  used: "使用中"
  drive: "ドライブ"

desktop/views/components/drive.file.vue:
  avatar: "アイコン"
  banner: "バナー"
  nsfw: "閲覧注意"
  contextmenu:
    rename: "名前を変更"
    mark-as-sensitive: "閲覧注意に設定"
    unmark-as-sensitive: "閲覧注意を解除"
    copy-url: "URLをコピー"
    download: "ダウンロード"
    else-files: "その他..."
    set-as-avatar: "アイコンに設定"
    set-as-banner: "バナーに設定"
    open-in-app: "アプリで開く"
    add-app: "アプリを追加"
    rename-file: "ファイル名の変更"
    input-new-file-name: "新しいファイル名を入力してください"
    copied: "コピー完了"
    copied-url-to-clipboard: "URLをクリップボードにコピーしました"

desktop/views/components/drive.folder.vue:
  unable-to-process: "操作を完了できません"
  circular-reference-detected: "移動先のフォルダーは、移動するフォルダーのサブフォルダーです。"
  unhandled-error: "不明なエラー"
  contextmenu:
    move-to-this-folder: "このフォルダへ移動"
    show-in-new-window: "新しいウィンドウで表示"
    rename: "名前を変更"
    rename-folder: "フォルダ名の変更"
    input-new-folder-name: "新しいフォルダ名を入力してください"

desktop/views/components/drive.nav-folder.vue:
  drive: "ドライブ"

desktop/views/components/drive.vue:
  search: "検索"
  load-more: "もっと読み込む"
  empty-draghover: "ドロップですか？いいですよ、ボクはカワイイですからね"
  empty-drive: "ドライブには何もありません。"
  empty-drive-description: "右クリックして「ファイルをアップロード」を選んだり、ファイルをドラッグ&ドロップすることでもアップロードできます。"
  empty-folder: "このフォルダーは空です"
  unable-to-process: "操作を完了できません"
  circular-reference-detected: "移動先のフォルダーは、移動するフォルダーのサブフォルダーです。"
  unhandled-error: "不明なエラー"
  url-upload: "URLアップロード"
  url-of-file: "アップロードしたいファイルのURL"
  url-upload-requested: "アップロードをリクエストしました"
  may-take-time: "アップロードが完了するまで時間がかかる場合があります。"
  create-folder: "フォルダー作成"
  folder-name: "フォルダー名"
  contextmenu:
    create-folder: "フォルダーを作成"
    upload: "ファイルをアップロード"
    url-upload: "URLからアップロード"

desktop/views/components/media-image.vue:
  sensitive: "閲覧注意"
  click-to-show: "クリックして表示"

desktop/views/components/media-video.vue:
  sensitive: "閲覧注意"
  click-to-show: "クリックして表示"

desktop/views/components/follow-button.vue:
  following: "フォロー中"
  follow: "フォロー"
  request-pending: "フォロー許可待ち"
  follow-request: "フォロー申請"

desktop/views/components/followers-window.vue:
  followers: "{} のフォロワー"

desktop/views/components/followers.vue:
  empty: "フォロワーはいないようです。"

desktop/views/components/following-window.vue:
  following: "{} のフォロー"

desktop/views/components/following.vue:
  empty: "フォロー中のユーザーはいないようです。"

desktop/views/components/friends-maker.vue:
  title: "気になるユーザーをフォロー:"
  empty: "おすすめのユーザーは見つかりませんでした。"
  fetching: "読み込んでいます"
  refresh: "もっと見る"
  close: "閉じる"

desktop/views/components/game-window.vue:
  game: "リバーシ"

desktop/views/components/home.vue:
  done: "完了"
  add-widget: "ウィジェットを追加:"
  add: "追加"

desktop/views/input-dialog.vue:
  cancel: "キャンセル"
  ok: "決定"

desktop/views/components/messaging-room-window.vue:
  title: "メッセージ:"

desktop/views/components/messaging-window.vue:
  title: "メッセージ"

desktop/views/components/note-detail.vue:
  more: "会話をもっと読み込む"
  private: "この投稿は非公開です"
  deleted: "この投稿は削除されました"
  reposted-by: "{}がRenote"
  location: "位置情報"
  renote: "Renote"
  add-reaction: "リアクション"

desktop/views/components/notes.note.vue:
  reposted-by: "{}がRenote"
  reply: "返信"
  renote: "Renote"
  add-reaction: "リアクション"
  detail: "詳細"
  private: "この投稿は非公開です"
  deleted: "この投稿は削除されました"

desktop/views/components/notes.vue:
  error: "読み込みに失敗しました。"
  retry: "リトライ"
  load-more: "もっと読み込む"

desktop/views/components/notifications.vue:
  more: "もっと見る"
  empty: "ありません！"

desktop/views/components/post-form.vue:
  add-visible-user: "+ユーザーを追加"
  attach-location-information: "位置情報を添付する"
  hide-contents: "内容を隠す"
  reply-placeholder: "この投稿への返信..."
  quote-placeholder: "この投稿を引用..."
  submit: "投稿"
  reply: "返信"
  renote: "Renote"
  posted: "投稿しました！"
  replied: "返信しました！"
  reposted: "Renoteしました！"
  note-failed: "投稿に失敗しました"
  reply-failed: "返信に失敗しました"
  renote-failed: "Renoteに失敗しました"
  posting: "投稿中"
  attach-media-from-local: "PCからメディアを添付"
  attach-media-from-drive: "ドライブからメディアを添付"
  attach-cancel: "添付取り消し"
  insert-a-kao: "v('ω')v"
  create-poll: "アンケートを作成"
  text-remain: "残り{}文字"
  recent-tags: "最近"
  click-to-tagging: "クリックでタグ付け"
  visibility: "公開範囲"
  geolocation-alert: "お使いの端末は位置情報に対応していません"
  error: "エラー"
  enter-username: "ユーザー名を入力してください"
  annotations: "内容への注釈 (オプション)"

desktop/views/components/post-form-window.vue:
  note: "新規投稿"
  reply: "返信"
  attaches: "添付: {}メディア"
  uploading-media: "{}個のメディアをアップロード中"

desktop/views/components/progress-dialog.vue:
  waiting: "待機中"

desktop/views/components/renote-form.vue:
  quote: "引用する..."
  cancel: "キャンセル"
  renote: "Renote"
  reposting: "しています..."
  success: "Renoteしました！"
  failure: "Renoteに失敗しました"

desktop/views/components/renote-form-window.vue:
  title: "この投稿をRenoteしますか？"

desktop/views/components/settings-window.vue:
  settings: "設定"

desktop/views/components/settings.vue:
  profile: "プロフィール"
  notification: "通知"
  apps: "アプリ"
  mute: "ミュート"
  drive: "ドライブ"
  security: "セキュリティ"
  signin: "サインイン履歴"
  password: "パスワード"
  2fa: "二段階認証"
  other: "その他"
  license: "ライセンス"

  behaviour: "動作"
  fetch-on-scroll: "スクロールで自動読み込み"
  fetch-on-scroll-desc: "ページを下までスクロールしたときに自動で追加のコンテンツを読み込みます。"
  note-visibility: "投稿の公開範囲"
  default-note-visibility: "デフォルトの公開範囲"
  remember-note-visibility: "投稿の公開範囲を記憶する"
  auto-popout: "ウィンドウの自動ポップアウト"
  auto-popout-desc: "ウィンドウが開かれるとき、ポップアウト(ブラウザ外に切り離す)可能なら自動でポップアウトします。この設定はブラウザに記憶されます。"
  advanced: "詳細設定"
  api-via-stream: "ストリームを経由したAPIリクエスト"
  api-via-stream-desc: "この設定をオンにすると、websocket接続を経由してAPIリクエストが行われます(パフォーマンス向上が期待できます)。オフにすると、ネイティブの fetch APIが利用されます。この設定はこのデバイスのみ有効です。"

  display: "デザインと表示"
  customize: "ホームをカスタマイズ"
  choose-wallpaper: "壁紙を選択"
  delete-wallpaper: "壁紙を削除"
  dark-mode: "ダークモード"
  circle-icons: "円形のアイコンを使用"
  contrasted-acct: "ユーザー名にコントラストを付ける"
  gradient-window-header: "ウィンドウのタイトルバーにグラデーションを使用"
  post-form-on-timeline: "タイムライン上部に投稿フォームを表示する"
  suggest-recent-hashtags: "最近のハッシュタグを投稿フォームに表示する"
  show-clock-on-header: "右上に時計を表示する"
  show-reply-target: "リプライ先を表示する"
  show-my-renotes: "自分の行ったRenoteをタイムラインに表示する"
  show-renoted-my-notes: "自分の投稿のRenoteをタイムラインに表示する"
  show-local-renotes: "ローカルの投稿のRenoteをタイムラインに表示する"
  show-maps: "マップの自動展開"
  show-maps-desc: "位置情報が添付された投稿のマップを自動的に展開します。"

  sound: "サウンド"
  enable-sounds: "サウンドを有効にする"
  enable-sounds-desc: "投稿やメッセージを送受信したときなどにサウンドを再生します。この設定はブラウザに記憶されます。"
  volume: "ボリューム"
  test: "テスト"

  mobile: "モバイル"
  disable-via-mobile: "「モバイルからの投稿」フラグを付けない"

  language: "言語"
  pick-language: "言語を選択"
  recommended: "推奨"
  auto: "自動"
  specify-language: "言語を指定"
  language-desc: "変更はページの再度読み込み後に反映されます。"

  cache: "キャッシュ"
  clean-cache: "クリーンアップ"
  cache-warn: "クリーンアップを行うと、ブラウザに記憶されたアカウント情報のキャッシュ、書きかけの投稿・返信・メッセージ、およびその他のデータ(設定情報含む)が削除されます。クリーンアップを行った後はページを再度読み込みする必要があります。"
  cache-cleared: "キャッシュを削除しました"
  cache-cleared-desc: "ページを再度読み込みしてください。"

  auto-watch: "投稿の自動ウォッチ"
  auto-watch-desc: "リアクションしたり返信したりした投稿に関する通知を自動的に受け取るようにします。"

  about: "Misskeyについて"
  operator: "このサーバーの運営者"

  update: "Misskey Update"
  version: "バージョン:"
  latest-version: "最新のバージョン:"
  update-checking: "アップデートを確認中"
  do-update: "アップデートを確認"
  update-settings: "詳細設定"
  prevent-update: "アップデートを延期する(非推奨)"
  prevent-update-desc: "この設定をオンにしてもアップデートが反映される場合があります。この設定はこのデバイスのみ有効です。"
  no-updates: "利用可能な更新はありません"
  no-updates-desc: "お使いのMisskeyは最新です。"
  update-available: "新しいバージョンが利用可能です"
  update-available-desc: "ページを再度読み込みすると更新が適用されます。"

  advanced-settings: "高度な設定"
  debug-mode: "デバッグモードを有効にする"
  debug-mode-desc: "この設定はブラウザに記憶されます。"
  experimental: "実験的機能を有効にする"
  experimental-desc: "実験的機能を有効にするとMisskeyの動作が不安定になる可能性があります。この設定はブラウザに記憶されます。"
  tools: "ツール"
  task-manager: "タスクマネージャ"
  third-parties: "サードパーティ"

desktop/views/components/settings.2fa.vue:
  intro: "二段階認証を設定すると、サインイン時にパスワードだけでなく、予め登録しておいた物理的なデバイス(例えばあなたのスマートフォンなど)も必要になり、よりセキュリティが向上します。"
  detail: "詳細..."
  url: "https://www.google.co.jp/intl/ja/landing/2step/"
  caution: "登録したデバイスを紛失するなどした場合、Misskeyにサインインできなくなりますのでご注意ください。"
  register: "デバイスを登録する"
  already-registered: "既に設定は完了しています。"
  unregister: "設定を解除"
  unregistered: "二段階認証が無効になりました。"
  enter-password: "パスワードを入力してください"
  authenticator: "まず、Google Authenticatorをお使いのデバイスにインストールします:"
  howtoinstall: "インストール方法はこちら"
  scan: "次に、表示されているQRコードをスキャンします:"
  done: "お使いのデバイスに表示されているトークンを入力して完了します:"
  submit: "完了"
  success: "設定が完了しました！"
  failed: "設定に失敗しました。トークンに誤りがないかご確認ください。"
  info: "次回サインインからは、同様にパスワードに加えてデバイスに表示されているトークンを入力します。"

desktop/views/components/settings.api.vue:
  intro: "APIを利用するには、上記のトークンを「i」というキーでパラメータに付加してリクエストします。"
  caution: "アカウントを不正利用される可能性があるため、このトークンは第三者に教えないでください(アプリなどにも入力しないでください)。"
  regeneration-of-token: "万が一このトークンが漏れたりその可能性がある場合はトークンを再生成できます。"
  regenerate-token: "トークンを再生成"
  token: "Token:"
  enter-password: "パスワードを入力してください"

desktop/views/components/settings.apps.vue:
  no-apps: "連携しているアプリケーションはありません"

desktop/views/components/settings.drive.vue:
  max: "中"
  in-use: "使用中"

desktop/views/components/settings.mute.vue:
  no-users: "ミュートしているユーザーはいません"

desktop/views/components/settings.password.vue:
  reset: "パスワードを変更する"
  enter-current-password: "現在のパスワードを入力してください"
  enter-new-password: "新しいパスワードを入力してください"
  enter-new-password-again: "もう一度新しいパスワードを入力してください"
  not-match: "新しいパスワードが一致しません"
  changed: "パスワードを変更しました"

desktop/views/components/settings.profile.vue:
  avatar: "アイコン"
  choice-avatar: "画像を選択"
  name: "名前"
  location: "場所"
  description: "自己紹介"
  birthday: "誕生日"
  save: "保存"
  locked-account: "アカウントの保護"
  is-locked: "フォローを承認制にする"
  other: "その他"
  is-bot: "このアカウントはBotです"
  is-cat: "このアカウントはCatです"
  profile-updated: "プロフィールを更新しました"

desktop/views/components/sub-note-content.vue:
  private: "この投稿は非公開です"
  deleted: "この投稿は削除されました"
  media-count: "{}つのメディア"
  poll: "アンケート"

desktop/views/components/taskmanager.vue:
  title: "タスクマネージャ"

desktop/views/components/timeline.vue:
  home: "ホーム"
  local: "ローカル"
  hybrid: "ソーシャル"
  global: "グローバル"
  list: "リスト"

desktop/views/components/ui.header.vue:
  welcome-back: "おかえりなさい、"
  adjective: "さん"

desktop/views/components/ui.header.account.vue:
  profile: "プロフィール"
  drive: "ドライブ"
  favorites: "お気に入り"
  lists: "リスト"
  follow-requests: "フォロー申請"
  customize: "ホームのカスタマイズ"
  admin: "管理"
  settings: "設定"
  signout: "サインアウト"
  dark: "闇に飲まれる"

desktop/views/components/ui.header.nav.vue:
  home: "ホーム"
  deck: "デッキ"
  messaging: "メッセージ"
  game: "ゲーム"

desktop/views/components/ui.header.notifications.vue:
  title: "通知"

desktop/views/components/ui.header.post.vue:
  post: "新規投稿"

desktop/views/components/ui.header.search.vue:
  placeholder: "検索"

desktop/views/components/received-follow-requests-window.vue:
  title: "フォロー申請"
  accept: "承認"
  reject: "拒否"

desktop/views/components/user-lists-window.vue:
  title: "リスト"
  create-list: "リストを作成"
  list-name: "リスト名"

desktop/views/components/user-preview.vue:
  notes: "投稿"
  following: "フォロー"
  followers: "フォロワー"

desktop/views/components/users-list.vue:
  all: "すべて"
  iknow: "知り合い"
  load-more: "もっと"
  fetching: "読み込んでいます"

desktop/views/components/users-list-item.vue:
  followed: "フォローされています"

desktop/views/components/window.vue:
  popout: "ポップアウト"
  close: "閉じる"

desktop/views/pages/admin/admin.vue:
  dashboard: "ダッシュボード"
  drive: "ドライブ"
  users: "ユーザー"
  update: "更新"

desktop/views/pages/admin/admin.dashboard.vue:
  dashboard: "ダッシュボード"
  all-users: "全てのユーザー"
  original-users: "このインスタンスのユーザー"
  all-notes: "全ての投稿"
  original-notes: "このインスタンスの投稿"
  invite: "招待"

desktop/views/pages/admin/admin.suspend-user.vue:
  suspend-user: "ユーザーの凍結"
  suspend: "凍結"
  suspended: "凍結しました"

desktop/views/pages/admin/admin.unsuspend-user.vue:
  unsuspend-user: "ユーザーの凍結の解除"
  unsuspend: "凍結の解除"
  unsuspended: "凍結を解除しました"

desktop/views/pages/admin/admin.verify-user.vue:
  verify-user: "ユーザーの公式アカウント設定"
  verify: "公式アカウントにする"
  verified: "公式アカウントにしました"

desktop/views/pages/admin/admin.unverify-user.vue:
  unverify-user: "ユーザーの公式アカウント解除"
  unverify: "公式アカウントを解除する"
  unverified: "公式アカウントを解除しました"

desktop/views/pages/deck/deck.tl-column.vue:
  is-media-only: "メディア投稿のみ"
  is-media-view: "メディアビュー"
  edit: "オプション"

desktop/views/pages/deck/deck.note.vue:
  reposted-by: "{}がRenote"
  private: "この投稿は非公開です"
  deleted: "この投稿は削除されました"

desktop/views/pages/stats/stats.vue:
  all-users: "全てのユーザー"
  original-users: "このインスタンスのユーザー"
  all-notes: "全ての投稿"
  original-notes: "このインスタンスの投稿"

desktop/views/pages/welcome.vue:
  about: "詳しく..."
  gotit: "わかった"
  signin: "ログイン"
  signup: "新規登録"
  signin-button: "やってる"
  signup-button: "やる"
  timeline: "タイムライン"
  announcements: "お知らせ"
  photos: "最近の画像"
  powered-by-misskey: "Powered by <b>Misskey</b>."
  info: "情報"

desktop/views/pages/drive.vue:
  title: "Misskey Drive"

desktop/views/pages/favorites.vue:
  more: "さらに読み込む"

desktop/views/pages/home-customize.vue:
  title: "ホームのカスタマイズ"

desktop/views/pages/note.vue:
  prev: "前の投稿"
  next: "次の投稿"

desktop/views/pages/selectdrive.vue:
  title: "ファイルを選択してください"
  ok: "決定"
  cancel: "キャンセル"
  upload: "PCからドライブにファイルをアップロード"

desktop/views/pages/search.vue:
  not-available: "検索機能はインスタンスの設定で無効になっています。"
  not-found: "「{}」に関する投稿は見つかりませんでした。"

desktop/views/pages/share.vue:
  share-with: "{}で共有"

desktop/views/pages/tag.vue:
  no-posts-found: "ハッシュタグ「{}」が付けられた投稿は見つかりませんでした。"

desktop/views/pages/user-list.users.vue:
  users: "ユーザー"
  add-user: "ユーザーを追加"
  username: "ユーザー名"

desktop/views/pages/user/user.followers-you-know.vue:
  title: "知り合いのフォロワー"
  loading: "読み込み中"
  no-users: "知り合いのフォロワーはいません"

desktop/views/pages/user/user.friends.vue:
  title: "よく話すユーザー"
  loading: "読み込み中"
  no-users: "よく話すユーザーはいません"

desktop/views/pages/user/user.vue:
  is-suspended: "このユーザーは凍結されています。"
  is-remote: "このユーザーはリモートユーザーです。"
  view-remote: "正確な情報を見る"

desktop/views/pages/user/user.home.vue:
  last-used-at: "最終アクセス"

desktop/views/pages/user/user.photos.vue:
  title: "フォト"
  loading: "読み込み中"
  no-photos: "写真はありません"

desktop/views/pages/user/user.profile.vue:
  follows-you: "フォローされています"
  stalk: "ストークする"
  stalking: "ストーキングしています"
  unstalk: "ストーク解除"
  mute: "ミュートする"
  muted: "ミュートしています"
  unmute: "ミュート解除"
  push-to-a-list: "リストに追加"
  list-pushed: "{user}を{list}に追加しました。"

desktop/views/pages/user/user.header.vue:
  posts: "投稿"
  following: "フォロー"
  followers: "フォロワー"
  is-bot: "このアカウントはBotです"

desktop/views/pages/user/user.timeline.vue:
  default: "投稿"
  with-replies: "投稿と返信"
  with-media: "メディア"
  empty: "このユーザーはまだ何も投稿していないようです。"

desktop/views/widgets/messaging.vue:
  title: "メッセージ"

desktop/views/widgets/notifications.vue:
  title: "通知"
  settings: "通知の設定"

desktop/views/widgets/polls.vue:
  title: "アンケート"
  refresh: "他を見る"
  nothing: "ありません！"

desktop/views/widgets/post-form.vue:
  title: "投稿"
  note: "投稿"

desktop/views/widgets/profile.vue:
  update-banner: "クリックでバナー編集"
  update-avatar: "クリックでアバター編集"

desktop/views/widgets/trends.vue:
  title: "トレンド"
  refresh: "他を見る"
  nothing: "ありません！"

desktop/views/widgets/users.vue:
  title: "おすすめユーザー"
  refresh: "他を見る"
  no-one: "いません！"

mobile/views/components/drive.vue:
  drive: "ドライブ"
  used: "使用中"
  folder-count: "フォルダ"
  count-separator: "、"
  file-count: "ファイル"
  load-more: "もっと読み込む"
  nothing-in-drive: "ドライブには何もありません"
  folder-is-empty: "このフォルダは空です"
  prompt: "何をしますか？(数字を入力してください): <1 → ファイルをアップロード | 2 → ファイルをURLでアップロード | 3 → フォルダ作成 | 4 → このフォルダ名を変更 | 5 → このフォルダを移動 | 6 → このフォルダを削除>"
  deletion-alert: "ごめんなさい！フォルダの削除は未実装です...。"
  folder-name: "フォルダー名"
  root-rename-alert: "現在いる場所はルートで、フォルダではないため名前の変更はできません。名前を変更したいフォルダに移動してからやってください。"
  root-move-alert: "現在いる場所はルートで、フォルダではないため移動はできません。移動したいフォルダに移動してからやってください。"
  url-prompt: "アップロードしたいファイルのURL"
  uploading: "アップロードをリクエストしました。アップロードが完了するまで時間がかかる場合があります。"

mobile/views/components/drive-file-detail.vue:
  rename: "名前を変更"

mobile/views/components/drive-file-chooser.vue:
  select-file: "ファイルを選択"

mobile/views/components/drive-folder-chooser.vue:
  select-folder: "フォルダーを選択"

mobile/views/components/drive.file.vue:
  nsfw: "閲覧注意"

mobile/views/components/drive.file-detail.vue:
  download: "ダウンロード"
  rename: "名前を変更"
  move: "移動"
  hash: "ハッシュ (md5)"
  exif: "EXIF"
  nsfw: "閲覧注意"

mobile/views/components/media-image.vue:
  sensitive: "閲覧注意"
  click-to-show: "クリックして表示"

mobile/views/components/media-video.vue:
  sensitive: "閲覧注意"
  click-to-show: "クリックして表示"

mobile/views/components/follow-button.vue:
  following: "フォロー中"
  follow: "フォロー"
  request-pending: "フォロー許可待ち"
  follow-request: "フォロー申請"

mobile/views/components/friends-maker.vue:
  title: "気になるユーザーをフォロー"
  empty: "おすすめのユーザーは見つかりませんでした。"
  fetching: "読み込んでいます"
  refresh: "もっと見る"
  close: "閉じる"

mobile/views/components/note.vue:
  reposted-by: "{}がRenote"
  private: "この投稿は非公開です"
  deleted: "この投稿は削除されました"
  location: "位置情報"

mobile/views/components/note-detail.vue:
  reply: "返信"
  reaction: "リアクション"
  reposted-by: "{}がRenote"
  private: "この投稿は非公開です"
  deleted: "この投稿は削除されました"
  location: "位置情報"

mobile/views/components/note-preview.vue:
  admin: "admin"
  bot: "bot"
  cat: "cat"

mobile/views/components/note-sub.vue:
  admin: "admin"
  bot: "bot"
  cat: "cat"

mobile/views/components/notes.vue:
  failed: "読み込みに失敗しました。"
  retry: "リトライ"

mobile/views/components/notifications.vue:
  more: "もっと見る"
  empty: "ありません！"

mobile/views/components/post-form.vue:
  add-visible-user: "ユーザーを追加"
  submit: "投稿"
  reply: "返信"
  renote: "Renote"
  quote-placeholder: "この投稿を引用... (オプション)"
  reply-placeholder: "この投稿への返信..."
  cw-placeholder: "内容への注釈 (オプション)"
  location-alert: "お使いの端末は位置情報に対応していません"
  error: "エラー"
  username-prompt: "ユーザー名を入力してください"

mobile/views/components/sub-note-content.vue:
  private: "この投稿は非公開です"
  deleted: "この投稿は削除されました"
  media-count: "{}つのメディア"
  poll: "アンケート"

mobile/views/components/timeline.vue:
  empty: "投稿がありません"
  load-more: "もっと"

mobile/views/components/ui.header.vue:
  welcome-back: "おかえりなさい、"
  adjective: "さん"

mobile/views/components/ui.nav.vue:
  timeline: "タイムライン"
  notifications: "通知"
  messaging: "メッセージ"
  follow-requests: "フォロー申請"
  search: "検索"
  drive: "ドライブ"
  favorites: "お気に入り"
  user-lists: "リスト"
  widgets: "ウィジェット"
  game: "ゲーム"
  darkmode: "ダークモード"
  settings: "設定"
  admin: "管理"
  about: "Misskeyについて"

mobile/views/components/user-timeline.vue:
  no-notes: "このユーザーは投稿していないようです。"
  no-notes-with-media: "メディア付き投稿はありません。"
  load-more: "もっと"

mobile/views/components/users-list.vue:
  all: "すべて"
  known: "知り合い"
  load-more: "もっと"

mobile/views/pages/favorites.vue:
  title: "お気に入り"

mobile/views/pages/user-lists.vue:
  title: "リスト"
  enter-list-name: "リスト名を入力してください"

mobile/views/pages/drive.vue:
  drive: "ドライブ"
  more: "もっと見る"

mobile/views/pages/signup.vue:
  lets-start: "📦 始めましょう"

mobile/views/pages/followers.vue:
  followers-of: "{}のフォロワー"

mobile/views/pages/following.vue:
  following-of: "{}のフォロー"

mobile/views/pages/home.vue:
  home: "ホーム"
  local: "ローカル"
  hybrid: "ソーシャル"
  global: "グローバル"

mobile/views/pages/tag.vue:
  no-posts-found: "ハッシュタグ「{}」が付けられた投稿は見つかりませんでした。"

mobile/views/pages/welcome.vue:
  signup: "新規登録"

mobile/views/pages/widgets.vue:
  dashboard: "ダッシュボード"
  widgets-hints: "ウィジェットを追加/削除したり並べ替えたりできます。ウィジェットを移動するには「三」をドラッグします。ウィジェットを削除するには「x」をタップします。いくつかのウィジェットはタップすることで表示を変更できます。"
  add-widget: "追加"
  customization-tips: "カスタマイズのヒント"

mobile/views/pages/widgets/activity.vue:
  activity: "アクティビティ"

mobile/views/pages/share.vue:
  share-with: "{}で共有"

mobile/views/pages/messaging.vue:
  messaging: "メッセージ"

mobile/views/pages/messaging-room.vue:
  messaging: "メッセージ"

mobile/views/pages/received-follow-requests.vue:
  title: "フォロー申請"
  accept: "承認"
  reject: "拒否"

mobile/views/pages/note.vue:
  title: "投稿"
  prev: "前の投稿"
  next: "次の投稿"

mobile/views/pages/notifications.vue:
  notifications: "通知"
  read-all: "すべての通知を既読にしますか？"

mobile/views/pages/games/reversi.vue:
  reversi: "リバーシ"

mobile/views/pages/settings/settings.profile.vue:
  title: "プロフィール"
  name: "名前"
  account: "アカウント"
  location: "場所"
  description: "自己紹介"
  birthday: "誕生日"
  avatar: "アイコン"
  banner: "バナー"
  is-cat: "このアカウントはCatです"
  is-locked: "フォローを承認制にする"
  advanced: "その他"
  privacy: "プライバシー"
  save: "保存"
  saved: "プロフィールを保存しました"
  uploading: "アップロード中"
  upload-failed: "アップロードに失敗しました"

mobile/views/pages/search.vue:
  search: "検索"
  empty: "「{}」に関する投稿は見つかりませんでした。"
  not-found: "「{}」に関する投稿は見つかりませんでした。"

mobile/views/pages/selectdrive.vue:
  select-file: "ファイルを選択"

mobile/views/pages/settings.vue:
  signed-in-as: "{}としてサインイン中"
  lang: "言語"
  lang-tip: "変更はページの再読み込み後に反映されます。"
  recommended: "推奨"
  auto: "自動"
  specify-language: "言語を指定"
  design: "デザインと表示"
  dark-mode: "ダークモード"
  i-am-under-limited-internet: "私は通信を制限されている"
  circle-icons: "円形のアイコンを使用"
  contrasted-acct: "ユーザー名にコントラストを付ける"
  timeline: "タイムライン"
  show-reply-target: "リプライ先を表示する"
  show-my-renotes: "自分の行ったRenoteを表示する"
  show-renoted-my-notes: "自分の投稿のRenoteを表示する"
  show-local-renotes: "ローカルの投稿のRenoteを表示する"
  post-style: "投稿の表示スタイル"
  post-style-standard: "標準"
  post-style-smart: "スマート"
  notification-position: "通知の表示"
  notification-position-bottom: "下"
  notification-position-top: "上"
  behavior: "動作"
  fetch-on-scroll: "スクロールで自動読み込み"
  note-visibility: "投稿の公開範囲"
  default-note-visibility: "デフォルトの公開範囲"
  remember-note-visibility: "投稿の公開範囲を記憶する"
  disable-via-mobile: "「モバイルからの投稿」フラグを付けない"
  load-raw-images: "添付された画像を高画質で表示する"
  load-remote-media: "リモートサーバーのメディアを表示する"
  twitter: "Twitter連携"
  twitter-connect: "Twitterアカウントに接続する"
  twitter-reconnect: "再接続する"
  twitter-disconnect: "切断する"
  update: "Misskey Update"
  version: "バージョン:"
  latest-version: "最新のバージョン:"
  update-checking: "アップデートを確認中"
  check-for-updates: "アップデートを確認"
  no-updates: "利用可能な更新はありません"
  no-updates-desc: "お使いのMisskeyは最新です。"
  update-available: "新しいバージョンが利用可能です"
  update-available-desc: "ページを再度読み込みすると更新が適用されます。"
  settings: "設定"
  signout: "サインアウト"
  sound: "サウンド"
  enable-sounds: "サウンドを有効にする"

mobile/views/pages/user.vue:
  follows-you: "フォローされています"
  following: "フォロー"
  followers: "フォロワー"
  notes: "投稿"
  overview: "概要"
  timeline: "タイムライン"
  media: "メディア"
  is-suspended: "このユーザーは凍結されています。"
  is-remote: "このユーザーはリモートユーザーです。"
  view-remote: "正確な情報を見る"

mobile/views/pages/user/home.vue:
  recent-notes: "最近の投稿"
  images: "画像"
  activity: "アクティビティ"
  keywords: "キーワード"
  domains: "頻出ドメイン"
  frequently-replied-users: "よく会話するユーザー"
  followers-you-know: "知り合いのフォロワー"
  last-used-at: "最終ログイン"

mobile/views/pages/user/home.followers-you-know.vue:
  loading: "読み込み中"
  no-users: "知り合いのユーザーはいません"

mobile/views/pages/user/home.friends.vue:
  loading: "読み込み中"
  no-users: "よく会話するユーザーはいません"

mobile/views/pages/user/home.notes.vue:
  loading: "読み込み中"
  no-notes: "投稿はありません"

mobile/views/pages/user/home.photos.vue:
  loading: "読み込み中"
  no-photos: "写真はありません"

docs:
  edit-this-page-on-github: "間違いや改善点を見つけましたか？"
  edit-this-page-on-github-link: "このページをGitHubで編集"

  api:
    entities:
      properties: "プロパティ"
    endpoints:
      params: "パラメータ"
      no-params: "パラメータはありません"
      res: "レスポンス"
      require-credential: "このエンドポイントは認証情報が必須です。"
      require-permission: "このエンドポイントは{permission}の権限を必要とします。"
      has-limit: "レートリミットがあります。"
      duration-limit: "直近{duration}ミリ秒の間のこのエンドポイントへのリクエスト数の合計が{max}を超える場合はリクエストできません。"
      min-interval-limit: "前回のリクエストから{interval}ミリ秒経っていない場合はリクエストできません。"
      show-src: "このエンドポイントのソースコードも閲覧できます。"
      show-src-link: "コードをGitHubで見る"
      generated: "このドキュメントはAPI定義に基づき自動生成されています。"
    props:
      name: "名前"
      type: "型"
      description: "説明"

dev/views/index.vue:
  manage-apps: "アプリの管理"<|MERGE_RESOLUTION|>--- conflicted
+++ resolved
@@ -277,15 +277,13 @@
   flush: "キャッシュの削除"
   set-version: "バージョン指定"
 
-<<<<<<< HEAD
 common/views/components/media-banner.vue:
   sensitive: "閲覧注意"
   click-to-show: "クリックして表示"
-=======
+
 common/views/components/cw-button.vue:
   hide: "隠す"
   show: "もっと見る"
->>>>>>> ce659f99
 
 common/views/components/messaging.vue:
   search-user: "ユーザーを探す"
