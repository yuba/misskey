import * as Koa from 'koa';
import * as send from 'koa-send';
import * as rename from 'rename';
import { serverLogger } from '..';
import { contentDisposition } from '../../misc/content-disposition';
import { DriveFiles } from '../../models';
import { InternalStorage } from '../../services/drive/internal-storage';

const assets = `${__dirname}/../../server/file/assets/`;

const commonReadableHandlerGenerator = (ctx: Koa.BaseContext) => (e: Error): void => {
	serverLogger.error(e);
	ctx.status = 500;
};

export default async function(ctx: Koa.BaseContext) {
	const key = ctx.params.key;

	// Fetch drive file
	const file = await DriveFiles.createQueryBuilder('file')
		.where('file.accessKey = :accessKey', { accessKey: key })
		.orWhere('file.thumbnailAccessKey = :thumbnailAccessKey', { thumbnailAccessKey: key })
		.orWhere('file.webpublicAccessKey = :webpublicAccessKey', { webpublicAccessKey: key })
		.getOne();

	if (file == null) {
		ctx.status = 404;
		await send(ctx as any, '/dummy.png', { root: assets });
		return;
	}

	if (!file.storedInternal) {
		ctx.status = 204;
		return;
	}

<<<<<<< HEAD
	const sendRaw = async () => {
		if (file.metadata && file.metadata.accessKey && file.metadata.accessKey != ctx.query['original']) {
			ctx.status = 403;
			return;
		}

		const bucket = await getDriveFileBucket();
		const readable = bucket.openDownloadStream(fileId);
		readable.on('error', commonReadableHandlerGenerator(ctx));
		ctx.set('Content-Type', file.contentType);
		ctx.body = readable;
	};

	if ('thumbnail' in ctx.query) {
		const thumb = await DriveFileThumbnail.findOne({
			'metadata.originalId': fileId
		});

		if (thumb != null) {
			ctx.set('Content-Type', 'image/jpeg');
			ctx.set('Content-Disposition', contentDisposition('inline', `${rename(file.filename, { suffix: '-thumb', extname: '.jpeg' })}`));
			const bucket = await getDriveFileThumbnailBucket();
			ctx.body = bucket.openDownloadStream(thumb._id);
		} else {
			if (file.contentType.startsWith('image/')) {
				ctx.set('Content-Disposition', contentDisposition('inline', `${file.filename}`));
				await sendRaw();
			} else {
				ctx.status = 404;
				await send(ctx as any, '/thumbnail-not-available.png', { root: assets });
			}
		}
	} else if ('web' in ctx.query) {
		const web = await DriveFileWebpublic.findOne({
			'metadata.originalId': fileId
		});

		if (web != null) {
			ctx.set('Content-Type', file.contentType);
			ctx.set('Content-Disposition', contentDisposition('inline', `${rename(file.filename, { suffix: '-web' })}`));

			const bucket = await getDriveFileWebpublicBucket();
			ctx.body = bucket.openDownloadStream(web._id);
		} else {
			ctx.set('Content-Disposition', contentDisposition('inline', `${file.filename}`));
			await sendRaw();
		}
=======
	const isThumbnail = file.thumbnailAccessKey === key;
	const isWebpublic = file.webpublicAccessKey === key;

	if (isThumbnail) {
		ctx.set('Content-Type', 'image/jpeg');
		ctx.set('Content-Disposition', contentDisposition('inline', `${rename(file.name, { suffix: '-thumb', extname: '.jpeg' })}`));
		ctx.body = InternalStorage.read(key);
	} else if (isWebpublic) {
		ctx.set('Content-Type', file.type);
		ctx.set('Content-Disposition', contentDisposition('inline', `${rename(file.name, { suffix: '-web' })}`));
		ctx.body = InternalStorage.read(key);
>>>>>>> 7f9789cf
	} else {
		if ('download' in ctx.query) {
			ctx.set('Content-Disposition', contentDisposition('attachment', `${file.name}`));
		}

		const readable = InternalStorage.read(file.accessKey!);
		readable.on('error', commonReadableHandlerGenerator(ctx));
		ctx.set('Content-Type', file.type);
		ctx.body = readable;
	}
}<|MERGE_RESOLUTION|>--- conflicted
+++ resolved
@@ -34,55 +34,6 @@
 		return;
 	}
 
-<<<<<<< HEAD
-	const sendRaw = async () => {
-		if (file.metadata && file.metadata.accessKey && file.metadata.accessKey != ctx.query['original']) {
-			ctx.status = 403;
-			return;
-		}
-
-		const bucket = await getDriveFileBucket();
-		const readable = bucket.openDownloadStream(fileId);
-		readable.on('error', commonReadableHandlerGenerator(ctx));
-		ctx.set('Content-Type', file.contentType);
-		ctx.body = readable;
-	};
-
-	if ('thumbnail' in ctx.query) {
-		const thumb = await DriveFileThumbnail.findOne({
-			'metadata.originalId': fileId
-		});
-
-		if (thumb != null) {
-			ctx.set('Content-Type', 'image/jpeg');
-			ctx.set('Content-Disposition', contentDisposition('inline', `${rename(file.filename, { suffix: '-thumb', extname: '.jpeg' })}`));
-			const bucket = await getDriveFileThumbnailBucket();
-			ctx.body = bucket.openDownloadStream(thumb._id);
-		} else {
-			if (file.contentType.startsWith('image/')) {
-				ctx.set('Content-Disposition', contentDisposition('inline', `${file.filename}`));
-				await sendRaw();
-			} else {
-				ctx.status = 404;
-				await send(ctx as any, '/thumbnail-not-available.png', { root: assets });
-			}
-		}
-	} else if ('web' in ctx.query) {
-		const web = await DriveFileWebpublic.findOne({
-			'metadata.originalId': fileId
-		});
-
-		if (web != null) {
-			ctx.set('Content-Type', file.contentType);
-			ctx.set('Content-Disposition', contentDisposition('inline', `${rename(file.filename, { suffix: '-web' })}`));
-
-			const bucket = await getDriveFileWebpublicBucket();
-			ctx.body = bucket.openDownloadStream(web._id);
-		} else {
-			ctx.set('Content-Disposition', contentDisposition('inline', `${file.filename}`));
-			await sendRaw();
-		}
-=======
 	const isThumbnail = file.thumbnailAccessKey === key;
 	const isWebpublic = file.webpublicAccessKey === key;
 
@@ -94,7 +45,6 @@
 		ctx.set('Content-Type', file.type);
 		ctx.set('Content-Disposition', contentDisposition('inline', `${rename(file.name, { suffix: '-web' })}`));
 		ctx.body = InternalStorage.read(key);
->>>>>>> 7f9789cf
 	} else {
 		if ('download' in ctx.query) {
 			ctx.set('Content-Disposition', contentDisposition('attachment', `${file.name}`));
